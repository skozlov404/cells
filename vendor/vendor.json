{
	"comment": "",
	"exclude": "doc",
	"ignore": "test",
	"package": [
		{
			"path": "appengine/cloudsql",
			"revision": ""
		},
		{
			"checksumSHA1": "ZLRh6zW4/DnVsGpgtt+ZiIaEFKc=",
			"path": "cloud.google.com/go/compute/metadata",
			"revision": "464bad03cb4524866347e2a71b6779942d0cac37",
			"revisionTime": "2018-04-06T17:35:14Z"
		},
		{
			"checksumSHA1": "4iounbuF7SMZdx/MlKSUuhnV848=",
			"path": "cloud.google.com/go/internal",
			"revision": "464bad03cb4524866347e2a71b6779942d0cac37",
			"revisionTime": "2018-04-06T17:35:14Z"
		},
		{
			"checksumSHA1": "ZT+e2iMSXAsKCuJ3BNYpOzDaSmk=",
			"path": "github.com/Azure/azure-sdk-for-go/arm/network",
			"revision": "464bad03cb4524866347e2a71b6779942d0cac37",
			"revisionTime": "2018-04-06T17:35:14Z"
		},
		{
			"checksumSHA1": "yWr3Vmf8wvJYTg+UR3zOjd9Kq3g=",
			"path": "github.com/Azure/go-autorest/autorest",
			"revision": "9ad9326b278af8fa5cc67c30c0ce9a58cc0862b2",
			"revisionTime": "2018-04-04T23:29:44Z"
		},
		{
			"checksumSHA1": "2Mju3jwpFTNGwZT243jaHZ8f0dg=",
			"path": "github.com/Azure/go-autorest/autorest/adal",
			"revision": "9ad9326b278af8fa5cc67c30c0ce9a58cc0862b2",
			"revisionTime": "2018-03-13T15:00:56Z"
		},
		{
			"checksumSHA1": "ghrnc4vZv6q8zzeakZnrS8CGFhE=",
			"path": "github.com/Azure/go-autorest/autorest/azure",
			"revision": "464bad03cb4524866347e2a71b6779942d0cac37",
			"revisionTime": "2018-04-06T17:35:14Z"
		},
		{
			"checksumSHA1": "QapQRLZlewQkaHFgQ3ktePbyh6k=",
			"path": "github.com/Azure/go-autorest/autorest/date",
			"revision": "464bad03cb4524866347e2a71b6779942d0cac37",
			"revisionTime": "2018-04-06T17:35:14Z"
		},
		{
			"checksumSHA1": "Ev8qCsbFjDlMlX0N2tYAhYQFpUc=",
			"path": "github.com/Azure/go-autorest/autorest/to",
			"revision": "464bad03cb4524866347e2a71b6779942d0cac37",
			"revisionTime": "2018-04-06T17:35:14Z"
		},
		{
			"checksumSHA1": "oBixceM+55gdk47iff8DSEIh3po=",
			"path": "github.com/Azure/go-autorest/autorest/validation",
			"revision": "464bad03cb4524866347e2a71b6779942d0cac37",
			"revisionTime": "2018-04-06T17:35:14Z"
		},
		{
			"checksumSHA1": "JhyS/zIicgtrSasHSZ6WtXGWJVk=",
			"path": "github.com/DataDog/datadog-go/statsd",
			"revision": "464bad03cb4524866347e2a71b6779942d0cac37",
			"revisionTime": "2018-04-06T17:35:14Z"
		},
		{
			"checksumSHA1": "oQCJ4dRkQ9ynMydNoBBOP1U9Ifs=",
			"path": "github.com/JalfResi/justext",
			"revision": "c0282dea71984da06b2f154dcd2b06da3948aa06",
			"revisionTime": "2017-08-29T06:20:21Z"
		},
		{
			"checksumSHA1": "K4ks8YKQ9QV4zXmtLDA+W18HHHg=",
			"origin": "github.com/Masterminds/sprig/vendor/github.com/Masterminds/semver",
			"path": "github.com/Masterminds/semver",
			"revision": "6b2a58267f6a8b1dc8e2eb5519b984008fa85e8c",
			"revisionTime": "2018-04-03T01:34:13Z"
		},
		{
			"checksumSHA1": "5hUjxWZsbLGbtFAIV4mPV20216s=",
			"path": "github.com/Masterminds/sprig",
			"revision": "6b2a58267f6a8b1dc8e2eb5519b984008fa85e8c",
			"revisionTime": "2018-04-03T01:34:13Z"
		},
		{
			"checksumSHA1": "AzjRkOQtVBTwIw4RJLTygFhJs3s=",
			"path": "github.com/Microsoft/go-winio",
			"revision": "464bad03cb4524866347e2a71b6779942d0cac37",
			"revisionTime": "2018-04-06T17:35:14Z"
		},
		{
			"checksumSHA1": "Kf8L6TgTjAEce32kRVA5dz/4AKg=",
			"path": "github.com/NYTimes/gziphandler",
			"revision": "464bad03cb4524866347e2a71b6779942d0cac37",
			"revisionTime": "2018-04-06T17:35:14Z"
		},
		{
			"checksumSHA1": "HeAOIQS+TI75+Afm0qgKXdg+37I=",
			"path": "github.com/PuerkitoBio/goquery",
			"revision": "ce645ea5e67a713599b7415f21f0786451fa9554",
			"revisionTime": "2017-08-16T13:38:31Z"
		},
		{
			"checksumSHA1": "nJrp/CKnvpO+vzTfOeR8qmzRZ4c=",
			"path": "github.com/PuerkitoBio/purell",
			"revision": "975f53781597ed779763b7b65566e74c4004d8de",
			"revisionTime": "2018-03-10T21:09:09Z"
		},
		{
			"checksumSHA1": "/jQPcsccvsC9GVM9pV6fESxWOUk=",
			"path": "github.com/PuerkitoBio/urlesc",
			"revision": "de5bf2ad457846296e2031421a34e2568e304e35",
			"revisionTime": "2017-08-10T14:37:23Z"
		},
		{
			"checksumSHA1": "XlI3YbKBTcs6cg8Re4ten1Ddfqw=",
			"path": "github.com/RoaringBitmap/roaring",
			"revision": "c1bce359df68d125b7d20c989b11efa49f845ee7",
			"revisionTime": "2018-03-22T15:23:31Z"
		},
		{
			"checksumSHA1": "7GhUxWp95hOity200xGD4+5pxt8=",
			"path": "github.com/Smerity/govarint",
			"revision": "7265e41f48f15fd61751e16da866af3c704bb3ab",
			"revisionTime": "2015-04-07T07:36:50Z"
		},
		{
			"checksumSHA1": "jdJ9el1DhOZj9vfGjwRsgxumi+E=",
			"path": "github.com/StackExchange/wmi",
			"revision": "464bad03cb4524866347e2a71b6779942d0cac37",
			"revisionTime": "2018-04-06T17:35:14Z"
		},
		{
			"checksumSHA1": "Ara8vJJE64crZ2lade6hK59//Zw=",
			"path": "github.com/advancedlogic/GoOse",
			"revision": "64218f7a6ab78f55666fc83fb5afe67f79c01b21",
			"revisionTime": "2017-07-29T23:23:23Z"
		},
		{
			"checksumSHA1": "AvJz0PkiqbJOxxIpSXChRNi8OEA=",
			"path": "github.com/ajvb/kala/utils/iso8601",
			"revision": "068c20e62554be361f1699881e233ceba588970e",
			"revisionTime": "2017-08-10T21:33:27Z"
		},
		{
			"checksumSHA1": "Kryyjoty7AOtYCkXqX2UDD3NruA=",
			"path": "github.com/allegro/bigcache",
			"revision": "5946793e3c8e05106dd56fbd87da9c60db1fc94a",
			"revisionTime": "2018-09-10T06:37:04Z"
		},
		{
			"checksumSHA1": "zqToN+R6KybEskp1D4G/lAOKXU4=",
			"path": "github.com/allegro/bigcache/queue",
			"revision": "5946793e3c8e05106dd56fbd87da9c60db1fc94a",
			"revisionTime": "2018-09-10T06:37:04Z"
		},
		{
			"checksumSHA1": "2rWSos1D+xqNSGkvEMOG3pntod8=",
			"path": "github.com/andybalholm/cascadia",
			"revision": "349dd0209470eabd9514242c688c403c0926d266",
			"revisionTime": "2016-12-24T14:14:13Z"
		},
		{
			"checksumSHA1": "X0xGt0e0IkZeviF+pFRlpHP+xkE=",
			"origin": "github.com/Masterminds/sprig/vendor/github.com/aokoli/goutils",
			"path": "github.com/aokoli/goutils",
			"revision": "6b2a58267f6a8b1dc8e2eb5519b984008fa85e8c",
			"revisionTime": "2018-04-03T01:34:13Z"
		},
		{
			"checksumSHA1": "l0iFqayYAaEip6Olaq3/LCOa/Sg=",
			"path": "github.com/armon/circbuf",
			"revision": "464bad03cb4524866347e2a71b6779942d0cac37",
			"revisionTime": "2018-04-06T17:35:14Z"
		},
		{
			"checksumSHA1": "0et4hA6AYqZCgYiY+c6Z17t3k3k=",
			"path": "github.com/armon/go-metrics",
			"revision": "464bad03cb4524866347e2a71b6779942d0cac37",
			"revisionTime": "2018-04-06T17:35:14Z"
		},
		{
			"checksumSHA1": "xCsGGM9TKBogZDfSN536KtQdLko=",
			"path": "github.com/armon/go-metrics/circonus",
			"revision": "464bad03cb4524866347e2a71b6779942d0cac37",
			"revisionTime": "2018-04-06T17:35:14Z"
		},
		{
			"checksumSHA1": "Dt0n1sSivvvdZQdzc4Hu/yOG+T0=",
			"path": "github.com/armon/go-metrics/datadog",
			"revision": "464bad03cb4524866347e2a71b6779942d0cac37",
			"revisionTime": "2018-04-06T17:35:14Z"
		},
		{
			"checksumSHA1": "GCTVJ1J/SGZstNZauuLAnTFOhGA=",
			"path": "github.com/armon/go-radix",
			"revision": "1fca145dffbcaa8fe914309b1ec0cfc67500fe61",
			"revisionTime": "2017-07-27T15:54:43Z"
		},
		{
			"checksumSHA1": "kChwmKazQLFun0USpBail+TyUYI=",
			"path": "github.com/asaskevich/govalidator",
			"revision": "7d2e70ef918f16bd6455529af38304d6d025c952",
			"revisionTime": "2018-03-19T08:16:51Z"
		},
		{
			"checksumSHA1": "aJVyZtSrQjYG/HuVHOlthf7Ep7A=",
			"origin": "github.com/hashicorp/go-discover/provider/aws/vendor/github.com/aws/aws-sdk-go/aws",
			"path": "github.com/aws/aws-sdk-go/aws",
			"revision": "464bad03cb4524866347e2a71b6779942d0cac37",
			"revisionTime": "2018-04-06T17:35:14Z"
		},
		{
			"checksumSHA1": "Y9W+4GimK4Fuxq+vyIskVYFRnX4=",
			"origin": "github.com/hashicorp/go-discover/provider/aws/vendor/github.com/aws/aws-sdk-go/aws/awserr",
			"path": "github.com/aws/aws-sdk-go/aws/awserr",
			"revision": "464bad03cb4524866347e2a71b6779942d0cac37",
			"revisionTime": "2018-04-06T17:35:14Z"
		},
		{
			"checksumSHA1": "yyYr41HZ1Aq0hWc3J5ijXwYEcac=",
			"origin": "github.com/hashicorp/go-discover/provider/aws/vendor/github.com/aws/aws-sdk-go/aws/awsutil",
			"path": "github.com/aws/aws-sdk-go/aws/awsutil",
			"revision": "464bad03cb4524866347e2a71b6779942d0cac37",
			"revisionTime": "2018-04-06T17:35:14Z"
		},
		{
			"checksumSHA1": "iThCyNRL/oQFD9CF2SYgBGl+aww=",
			"origin": "github.com/hashicorp/go-discover/provider/aws/vendor/github.com/aws/aws-sdk-go/aws/client",
			"path": "github.com/aws/aws-sdk-go/aws/client",
			"revision": "464bad03cb4524866347e2a71b6779942d0cac37",
			"revisionTime": "2018-04-06T17:35:14Z"
		},
		{
			"checksumSHA1": "ieAJ+Cvp/PKv1LpUEnUXpc3OI6E=",
			"origin": "github.com/hashicorp/go-discover/provider/aws/vendor/github.com/aws/aws-sdk-go/aws/client/metadata",
			"path": "github.com/aws/aws-sdk-go/aws/client/metadata",
			"revision": "464bad03cb4524866347e2a71b6779942d0cac37",
			"revisionTime": "2018-04-06T17:35:14Z"
		},
		{
			"checksumSHA1": "Fl8vRSCY0MbM04cmiz/0MID+goA=",
			"origin": "github.com/hashicorp/go-discover/provider/aws/vendor/github.com/aws/aws-sdk-go/aws/corehandlers",
			"path": "github.com/aws/aws-sdk-go/aws/corehandlers",
			"revision": "464bad03cb4524866347e2a71b6779942d0cac37",
			"revisionTime": "2018-04-06T17:35:14Z"
		},
		{
			"checksumSHA1": "zu5C95rmCZff6NYZb62lEaT5ibE=",
			"origin": "github.com/hashicorp/go-discover/provider/aws/vendor/github.com/aws/aws-sdk-go/aws/credentials",
			"path": "github.com/aws/aws-sdk-go/aws/credentials",
			"revision": "464bad03cb4524866347e2a71b6779942d0cac37",
			"revisionTime": "2018-04-06T17:35:14Z"
		},
		{
			"checksumSHA1": "u3GOAJLmdvbuNUeUEcZSEAOeL/0=",
			"origin": "github.com/hashicorp/go-discover/provider/aws/vendor/github.com/aws/aws-sdk-go/aws/credentials/ec2rolecreds",
			"path": "github.com/aws/aws-sdk-go/aws/credentials/ec2rolecreds",
			"revision": "464bad03cb4524866347e2a71b6779942d0cac37",
			"revisionTime": "2018-04-06T17:35:14Z"
		},
		{
			"checksumSHA1": "NUJUTWlc1sV8b7WjfiYc4JZbXl0=",
			"origin": "github.com/hashicorp/go-discover/provider/aws/vendor/github.com/aws/aws-sdk-go/aws/credentials/endpointcreds",
			"path": "github.com/aws/aws-sdk-go/aws/credentials/endpointcreds",
			"revision": "464bad03cb4524866347e2a71b6779942d0cac37",
			"revisionTime": "2018-04-06T17:35:14Z"
		},
		{
			"checksumSHA1": "4Ipx+5xN0gso+cENC2MHMWmQlR4=",
			"origin": "github.com/hashicorp/go-discover/provider/aws/vendor/github.com/aws/aws-sdk-go/aws/credentials/stscreds",
			"path": "github.com/aws/aws-sdk-go/aws/credentials/stscreds",
			"revision": "464bad03cb4524866347e2a71b6779942d0cac37",
			"revisionTime": "2018-04-06T17:35:14Z"
		},
		{
			"checksumSHA1": "lqh3fG7wCochvB4iHAZJuhhEJW0=",
			"origin": "github.com/hashicorp/go-discover/provider/aws/vendor/github.com/aws/aws-sdk-go/aws/defaults",
			"path": "github.com/aws/aws-sdk-go/aws/defaults",
			"revision": "464bad03cb4524866347e2a71b6779942d0cac37",
			"revisionTime": "2018-04-06T17:35:14Z"
		},
		{
			"checksumSHA1": "/EXbk/z2TWjWc1Hvb4QYs3Wmhb8=",
			"origin": "github.com/hashicorp/go-discover/provider/aws/vendor/github.com/aws/aws-sdk-go/aws/ec2metadata",
			"path": "github.com/aws/aws-sdk-go/aws/ec2metadata",
			"revision": "464bad03cb4524866347e2a71b6779942d0cac37",
			"revisionTime": "2018-04-06T17:35:14Z"
		},
		{
			"checksumSHA1": "JTrzEDPXL3pUUH+dMCixz9T9rLY=",
			"origin": "github.com/hashicorp/go-discover/provider/aws/vendor/github.com/aws/aws-sdk-go/aws/endpoints",
			"path": "github.com/aws/aws-sdk-go/aws/endpoints",
			"revision": "464bad03cb4524866347e2a71b6779942d0cac37",
			"revisionTime": "2018-04-06T17:35:14Z"
		},
		{
			"checksumSHA1": "M78rTxU55Qagqr3MYj91im2031E=",
			"origin": "github.com/hashicorp/go-discover/provider/aws/vendor/github.com/aws/aws-sdk-go/aws/request",
			"path": "github.com/aws/aws-sdk-go/aws/request",
			"revision": "464bad03cb4524866347e2a71b6779942d0cac37",
			"revisionTime": "2018-04-06T17:35:14Z"
		},
		{
			"checksumSHA1": "bYywgCKzqJQtFsL+XpuVRELYsgw=",
			"origin": "github.com/hashicorp/go-discover/provider/aws/vendor/github.com/aws/aws-sdk-go/aws/session",
			"path": "github.com/aws/aws-sdk-go/aws/session",
			"revision": "464bad03cb4524866347e2a71b6779942d0cac37",
			"revisionTime": "2018-04-06T17:35:14Z"
		},
		{
			"checksumSHA1": "0FvPLvkBUpTElfUc/FZtPsJfuV0=",
			"origin": "github.com/hashicorp/go-discover/provider/aws/vendor/github.com/aws/aws-sdk-go/aws/signer/v4",
			"path": "github.com/aws/aws-sdk-go/aws/signer/v4",
			"revision": "464bad03cb4524866347e2a71b6779942d0cac37",
			"revisionTime": "2018-04-06T17:35:14Z"
		},
		{
			"checksumSHA1": "wk7EyvDaHwb5qqoOP/4d3cV0708=",
			"origin": "github.com/hashicorp/go-discover/provider/aws/vendor/github.com/aws/aws-sdk-go/private/protocol",
			"path": "github.com/aws/aws-sdk-go/private/protocol",
			"revision": "464bad03cb4524866347e2a71b6779942d0cac37",
			"revisionTime": "2018-04-06T17:35:14Z"
		},
		{
			"checksumSHA1": "1QmQ3FqV37w0Zi44qv8pA1GeR0A=",
			"origin": "github.com/hashicorp/go-discover/provider/aws/vendor/github.com/aws/aws-sdk-go/private/protocol/ec2query",
			"path": "github.com/aws/aws-sdk-go/private/protocol/ec2query",
			"revision": "464bad03cb4524866347e2a71b6779942d0cac37",
			"revisionTime": "2018-04-06T17:35:14Z"
		},
		{
			"checksumSHA1": "ZqY5RWavBLWTo6j9xqdyBEaNFRk=",
			"origin": "github.com/hashicorp/go-discover/provider/aws/vendor/github.com/aws/aws-sdk-go/private/protocol/query",
			"path": "github.com/aws/aws-sdk-go/private/protocol/query",
			"revision": "464bad03cb4524866347e2a71b6779942d0cac37",
			"revisionTime": "2018-04-06T17:35:14Z"
		},
		{
			"checksumSHA1": "hqTEmgtchF9SwVTW0IQId2eLUKM=",
			"origin": "github.com/hashicorp/go-discover/provider/aws/vendor/github.com/aws/aws-sdk-go/private/protocol/query/queryutil",
			"path": "github.com/aws/aws-sdk-go/private/protocol/query/queryutil",
			"revision": "464bad03cb4524866347e2a71b6779942d0cac37",
			"revisionTime": "2018-04-06T17:35:14Z"
		},
		{
			"checksumSHA1": "szZSLm3BlYkL3vqlZhNAlYk8iwM=",
			"origin": "github.com/hashicorp/go-discover/provider/aws/vendor/github.com/aws/aws-sdk-go/private/protocol/rest",
			"path": "github.com/aws/aws-sdk-go/private/protocol/rest",
			"revision": "464bad03cb4524866347e2a71b6779942d0cac37",
			"revisionTime": "2018-04-06T17:35:14Z"
		},
		{
			"checksumSHA1": "lZ1z4xAbT8euCzKoAsnEYic60VE=",
			"origin": "github.com/hashicorp/go-discover/provider/aws/vendor/github.com/aws/aws-sdk-go/private/protocol/xml/xmlutil",
			"path": "github.com/aws/aws-sdk-go/private/protocol/xml/xmlutil",
			"revision": "464bad03cb4524866347e2a71b6779942d0cac37",
			"revisionTime": "2018-04-06T17:35:14Z"
		},
		{
			"checksumSHA1": "Eo9yODN5U99BK0pMzoqnBm7PCrY=",
			"origin": "github.com/hashicorp/go-discover/provider/aws/vendor/github.com/aws/aws-sdk-go/private/waiter",
			"path": "github.com/aws/aws-sdk-go/private/waiter",
			"revision": "464bad03cb4524866347e2a71b6779942d0cac37",
			"revisionTime": "2018-04-06T17:35:14Z"
		},
		{
			"checksumSHA1": "MCyzbsgz1wWscxzKT9rOLxgTFJQ=",
			"origin": "github.com/hashicorp/go-discover/provider/aws/vendor/github.com/aws/aws-sdk-go/service/ec2",
			"path": "github.com/aws/aws-sdk-go/service/ec2",
			"revision": "464bad03cb4524866347e2a71b6779942d0cac37",
			"revisionTime": "2018-04-06T17:35:14Z"
		},
		{
			"checksumSHA1": "Knj17ZMPWkGYTm2hZxEgnuboMM4=",
			"origin": "github.com/hashicorp/go-discover/provider/aws/vendor/github.com/aws/aws-sdk-go/service/sts",
			"path": "github.com/aws/aws-sdk-go/service/sts",
			"revision": "464bad03cb4524866347e2a71b6779942d0cac37",
			"revisionTime": "2018-04-06T17:35:14Z"
		},
		{
			"checksumSHA1": "vaxQ4qhqYL7eEmf6jYEk5TZZVP4=",
			"origin": "github.com/coreos/dex/vendor/github.com/beevik/etree",
			"path": "github.com/beevik/etree",
			"revision": "a8abebc32ad372328714d3845f4d32666717e3f4",
			"revisionTime": "2018-04-06T10:54:59Z"
		},
		{
			"checksumSHA1": "GnOUHFDeRHhDUNga+CVaKTTXLDg=",
			"path": "github.com/beevik/ntp",
			"revision": "68f85807c2ee1e34097f9fcce627f020607be19d",
			"revisionTime": "2017-11-24T21:39:17Z"
		},
		{
			"checksumSHA1": "dvd7Su+WNmHRP1+w1HezrPUCDsc=",
			"path": "github.com/bgentry/speakeasy",
			"revision": "464bad03cb4524866347e2a71b6779942d0cac37",
			"revisionTime": "2018-04-06T17:35:14Z"
		},
		{
			"checksumSHA1": "dVM4C7FCmE1HJUOBZDW0+x0vmm0=",
			"origin": "github.com/mholt/caddy/vendor/github.com/lucas-clemente/quic-go/vendor/github.com/bifurcation/mint",
			"path": "github.com/bifurcation/mint",
			"revision": "f1eaae9b0d4a6e37882ba2cd38cc842513c502cf",
			"revisionTime": "2018-03-19T02:42:43Z"
		},
		{
			"checksumSHA1": "5WASCMn/KwKqUCafd6TcoNpA0AI=",
			"origin": "github.com/mholt/caddy/vendor/github.com/lucas-clemente/quic-go/vendor/github.com/bifurcation/mint/syntax",
			"path": "github.com/bifurcation/mint/syntax",
			"revision": "f1eaae9b0d4a6e37882ba2cd38cc842513c502cf",
			"revisionTime": "2018-03-19T02:42:43Z"
		},
		{
			"checksumSHA1": "0EhLvZ6Og9HYqJtCc2Dzs1EgM30=",
			"path": "github.com/bitly/go-simplejson",
			"revision": "0c965951289cce37dec52ad1f34200fefc816777",
			"revisionTime": "2017-10-23T17:51:54Z"
		},
		{
			"checksumSHA1": "9UfgP4vawJ1/TS9SSiXSDfJ5ttk=",
			"path": "github.com/blevesearch/bleve",
			"revision": "67c3a1fa5884bc2ba7d9f4d362e5d435594a5a0d",
			"revisionTime": "2019-02-27T16:32:57Z"
		},
		{
			"checksumSHA1": "XX5+Amhdr+mxVY7iDzanrQrcNyI=",
			"path": "github.com/blevesearch/bleve/analysis",
			"revision": "67c3a1fa5884bc2ba7d9f4d362e5d435594a5a0d",
			"revisionTime": "2019-02-27T16:32:57Z"
		},
		{
			"checksumSHA1": "OM2QW7G5DfzaUzCoe23282875TE=",
			"path": "github.com/blevesearch/bleve/analysis/analyzer/keyword",
			"revision": "67c3a1fa5884bc2ba7d9f4d362e5d435594a5a0d",
			"revisionTime": "2019-02-27T16:32:57Z"
		},
		{
			"checksumSHA1": "IefDmVwLU3UiILeN35DA25gPFnc=",
			"path": "github.com/blevesearch/bleve/analysis/analyzer/standard",
			"revision": "67c3a1fa5884bc2ba7d9f4d362e5d435594a5a0d",
			"revisionTime": "2019-02-27T16:32:57Z"
		},
		{
			"checksumSHA1": "P+ay5l3LO/xoWJXKfyK4Ma1hGvw=",
			"path": "github.com/blevesearch/bleve/analysis/datetime/flexible",
			"revision": "67c3a1fa5884bc2ba7d9f4d362e5d435594a5a0d",
			"revisionTime": "2019-02-27T16:32:57Z"
		},
		{
			"checksumSHA1": "uIHCAnZoB7dKDPFc3SkiO1hN4BY=",
			"path": "github.com/blevesearch/bleve/analysis/datetime/optional",
			"revision": "67c3a1fa5884bc2ba7d9f4d362e5d435594a5a0d",
			"revisionTime": "2019-02-27T16:32:57Z"
		},
		{
			"checksumSHA1": "AdhWAC/hkZLFXUcihmzhMspNk3w=",
			"path": "github.com/blevesearch/bleve/analysis/lang/en",
			"revision": "67c3a1fa5884bc2ba7d9f4d362e5d435594a5a0d",
			"revisionTime": "2019-02-27T16:32:57Z"
		},
		{
			"checksumSHA1": "3VIPkl12t1ko4y6DkbPcz+MtQjY=",
			"path": "github.com/blevesearch/bleve/analysis/token/lowercase",
			"revision": "67c3a1fa5884bc2ba7d9f4d362e5d435594a5a0d",
			"revisionTime": "2019-02-27T16:32:57Z"
		},
		{
			"checksumSHA1": "QOw3ypU4VTmFT8XYS/52P3RILZw=",
			"path": "github.com/blevesearch/bleve/analysis/token/porter",
			"revision": "67c3a1fa5884bc2ba7d9f4d362e5d435594a5a0d",
			"revisionTime": "2019-02-27T16:32:57Z"
		},
		{
			"checksumSHA1": "8wCAW8E4SO7gGxt0tsr4NZ4APIg=",
			"path": "github.com/blevesearch/bleve/analysis/token/stop",
			"revision": "67c3a1fa5884bc2ba7d9f4d362e5d435594a5a0d",
			"revisionTime": "2019-02-27T16:32:57Z"
		},
		{
			"checksumSHA1": "Lnopn2j55CFd15EBle12dzqQar8=",
			"path": "github.com/blevesearch/bleve/analysis/tokenizer/single",
			"revision": "67c3a1fa5884bc2ba7d9f4d362e5d435594a5a0d",
			"revisionTime": "2019-02-27T16:32:57Z"
		},
		{
			"checksumSHA1": "q7C04nlJLxKmemXLop0oyJhfi5M=",
			"path": "github.com/blevesearch/bleve/analysis/tokenizer/unicode",
			"revision": "67c3a1fa5884bc2ba7d9f4d362e5d435594a5a0d",
			"revisionTime": "2019-02-27T16:32:57Z"
		},
		{
			"checksumSHA1": "+vKBTffiCd1lsVOahRE1H3/eIuo=",
			"path": "github.com/blevesearch/bleve/document",
			"revision": "67c3a1fa5884bc2ba7d9f4d362e5d435594a5a0d",
			"revisionTime": "2019-02-27T16:32:57Z"
		},
		{
			"checksumSHA1": "K5yLNWr/QBAdU+iHNBGBtJslFyI=",
			"path": "github.com/blevesearch/bleve/geo",
			"revision": "67c3a1fa5884bc2ba7d9f4d362e5d435594a5a0d",
			"revisionTime": "2019-02-27T16:32:57Z"
		},
		{
			"checksumSHA1": "Zh923j4YhlH3NH2cH72k7lZJWQ8=",
			"path": "github.com/blevesearch/bleve/index",
			"revision": "67c3a1fa5884bc2ba7d9f4d362e5d435594a5a0d",
			"revisionTime": "2019-02-27T16:32:57Z"
		},
		{
			"checksumSHA1": "2tNk6JJo0/SsnffZsatD504ucsU=",
			"path": "github.com/blevesearch/bleve/index/scorch",
			"revision": "67c3a1fa5884bc2ba7d9f4d362e5d435594a5a0d",
			"revisionTime": "2019-02-27T16:32:57Z"
		},
		{
			"checksumSHA1": "XlN0sqA9npWSv0tWB2C/Um8rxOI=",
			"path": "github.com/blevesearch/bleve/index/scorch/mergeplan",
			"revision": "67c3a1fa5884bc2ba7d9f4d362e5d435594a5a0d",
			"revisionTime": "2019-02-27T16:32:57Z"
		},
		{
			"checksumSHA1": "qy8KYVcXYStk+m/AJfhapPHGeos=",
			"path": "github.com/blevesearch/bleve/index/scorch/segment",
			"revision": "67c3a1fa5884bc2ba7d9f4d362e5d435594a5a0d",
			"revisionTime": "2019-02-27T16:32:57Z"
		},
		{
			"checksumSHA1": "pYy1MZ8ohhW4V59H0wICcyBz7dI=",
			"path": "github.com/blevesearch/bleve/index/scorch/segment/zap",
			"revision": "67c3a1fa5884bc2ba7d9f4d362e5d435594a5a0d",
			"revisionTime": "2019-02-27T16:32:57Z"
		},
		{
			"checksumSHA1": "3ttI5qH9k/gOBaW8FJFVmOh5oIA=",
			"path": "github.com/blevesearch/bleve/index/store",
			"revision": "67c3a1fa5884bc2ba7d9f4d362e5d435594a5a0d",
			"revisionTime": "2019-02-27T16:32:57Z"
		},
		{
			"checksumSHA1": "wVMGWWzExrWvCudTem44TYr8rR0=",
			"path": "github.com/blevesearch/bleve/index/store/boltdb",
			"revision": "67c3a1fa5884bc2ba7d9f4d362e5d435594a5a0d",
			"revisionTime": "2019-02-27T16:32:57Z"
		},
		{
			"checksumSHA1": "yeAX9ygUYTMbFpL20NJ0MjR7u6M=",
			"path": "github.com/blevesearch/bleve/index/store/gtreap",
			"revision": "67c3a1fa5884bc2ba7d9f4d362e5d435594a5a0d",
			"revisionTime": "2019-02-27T16:32:57Z"
		},
		{
			"checksumSHA1": "WP8YRq+wbP6autm8nLHAVFSAENQ=",
			"path": "github.com/blevesearch/bleve/index/upsidedown",
			"revision": "67c3a1fa5884bc2ba7d9f4d362e5d435594a5a0d",
			"revisionTime": "2019-02-27T16:32:57Z"
		},
		{
			"checksumSHA1": "eZemLjTuMigClxZqyDi9gbvEniw=",
			"path": "github.com/blevesearch/bleve/mapping",
			"revision": "67c3a1fa5884bc2ba7d9f4d362e5d435594a5a0d",
			"revisionTime": "2019-02-27T16:32:57Z"
		},
		{
			"checksumSHA1": "26cSE1LXNgMIBuXhSIWQV9jOnd4=",
			"path": "github.com/blevesearch/bleve/numeric",
			"revision": "67c3a1fa5884bc2ba7d9f4d362e5d435594a5a0d",
			"revisionTime": "2019-02-27T16:32:57Z"
		},
		{
			"checksumSHA1": "Qj1wH6TzvIl4OAiPQaFDpkWvwLM=",
			"path": "github.com/blevesearch/bleve/registry",
			"revision": "67c3a1fa5884bc2ba7d9f4d362e5d435594a5a0d",
			"revisionTime": "2019-02-27T16:32:57Z"
		},
		{
			"checksumSHA1": "OxAPmZk5vYDZgMmFJSp1OQQLUh8=",
			"path": "github.com/blevesearch/bleve/search",
			"revision": "67c3a1fa5884bc2ba7d9f4d362e5d435594a5a0d",
			"revisionTime": "2019-02-27T16:32:57Z"
		},
		{
			"checksumSHA1": "ld2NCJjZjyyDNONrhJWC4Jbs8Yc=",
			"path": "github.com/blevesearch/bleve/search/collector",
			"revision": "67c3a1fa5884bc2ba7d9f4d362e5d435594a5a0d",
			"revisionTime": "2019-02-27T16:32:57Z"
		},
		{
			"checksumSHA1": "h38ir3/VB/uR5txN0sfk1hBrIaw=",
			"path": "github.com/blevesearch/bleve/search/facet",
			"revision": "67c3a1fa5884bc2ba7d9f4d362e5d435594a5a0d",
			"revisionTime": "2019-02-27T16:32:57Z"
		},
		{
			"checksumSHA1": "J/bdoPp+OZ6vSqsXF10484C7asc=",
			"path": "github.com/blevesearch/bleve/search/highlight",
			"revision": "67c3a1fa5884bc2ba7d9f4d362e5d435594a5a0d",
			"revisionTime": "2019-02-27T16:32:57Z"
		},
		{
			"checksumSHA1": "rAz4wfq/O/Tx5aYz/6BN09jm0io=",
			"path": "github.com/blevesearch/bleve/search/highlight/format/html",
			"revision": "67c3a1fa5884bc2ba7d9f4d362e5d435594a5a0d",
			"revisionTime": "2019-02-27T16:32:57Z"
		},
		{
			"checksumSHA1": "JQCH82+IdGvTtmKn+rDxCDxISxI=",
			"path": "github.com/blevesearch/bleve/search/highlight/fragmenter/simple",
			"revision": "67c3a1fa5884bc2ba7d9f4d362e5d435594a5a0d",
			"revisionTime": "2019-02-27T16:32:57Z"
		},
		{
			"checksumSHA1": "/4Q1eosaGj0eU+F4YWQRdaOS5XA=",
			"path": "github.com/blevesearch/bleve/search/highlight/highlighter/html",
			"revision": "67c3a1fa5884bc2ba7d9f4d362e5d435594a5a0d",
			"revisionTime": "2019-02-27T16:32:57Z"
		},
		{
			"checksumSHA1": "m4s4+yGUKuSVYHDOQpzSZ8Jdeyg=",
			"path": "github.com/blevesearch/bleve/search/highlight/highlighter/simple",
			"revision": "67c3a1fa5884bc2ba7d9f4d362e5d435594a5a0d",
			"revisionTime": "2019-02-27T16:32:57Z"
		},
		{
			"checksumSHA1": "odqNl28ShXKpioKU3FM0teqh0Y8=",
			"path": "github.com/blevesearch/bleve/search/query",
			"revision": "67c3a1fa5884bc2ba7d9f4d362e5d435594a5a0d",
			"revisionTime": "2019-02-27T16:32:57Z"
		},
		{
			"checksumSHA1": "WnfAv5lWULhk5H/DE7roBVQoJOU=",
			"path": "github.com/blevesearch/bleve/search/scorer",
			"revision": "67c3a1fa5884bc2ba7d9f4d362e5d435594a5a0d",
			"revisionTime": "2019-02-27T16:32:57Z"
		},
		{
			"checksumSHA1": "HM3Nv4NyfZPiSCUDd9uHngZ5Cyk=",
			"path": "github.com/blevesearch/bleve/search/searcher",
			"revision": "67c3a1fa5884bc2ba7d9f4d362e5d435594a5a0d",
			"revisionTime": "2019-02-27T16:32:57Z"
		},
		{
			"checksumSHA1": "lycEaUs7grxzfMYWTt+p/IniQsE=",
			"path": "github.com/blevesearch/bleve/size",
			"revision": "67c3a1fa5884bc2ba7d9f4d362e5d435594a5a0d",
			"revisionTime": "2019-02-27T16:32:57Z"
		},
		{
			"checksumSHA1": "F6iBQThfd04TIlxT49zaPRGvlqE=",
			"path": "github.com/blevesearch/go-porterstemmer",
			"revision": "23a2c8e5cf1f380f27722c6d2ae8896431dc7d0e",
			"revisionTime": "2014-12-30T01:30:33Z"
		},
		{
			"checksumSHA1": "mgj+zuxi8AgQsRmBY8LR2ys4gaM=",
			"path": "github.com/blevesearch/segment",
			"revision": "762005e7a34fd909a84586299f1dd457371d36ee",
			"revisionTime": "2016-09-15T18:50:41Z"
		},
		{
			"checksumSHA1": "lbE4q2dpUgue10EEx8eutP36vzo=",
			"path": "github.com/boltdb/bolt",
			"revision": "9da31745363232bc1e27dbab3569e77383a51585",
			"revisionTime": "2017-11-20T01:03:07Z"
		},
		{
			"checksumSHA1": "PYXuf7wvcj492uWhjvmXlyyQUYc=",
			"origin": "github.com/mholt/caddy/vendor/github.com/lucas-clemente/quic-go/vendor/github.com/cheekybits/genny/generic",
			"path": "github.com/cheekybits/genny/generic",
			"revision": "f1eaae9b0d4a6e37882ba2cd38cc842513c502cf",
			"revisionTime": "2018-03-19T02:42:43Z"
		},
		{
			"checksumSHA1": "0QZlv9eOOsNXjJsKtVRHw+B1+Ik=",
			"path": "github.com/chzyer/readline",
			"revision": "f6d7a1f6fbf35bbf9beb80dc63c56a29dcfb759f",
			"revisionTime": "2017-12-08T01:17:16Z"
		},
		{
			"checksumSHA1": "szvY4u7TlXkrQ3PW8wmyJaIFy0U=",
			"path": "github.com/circonus-labs/circonus-gometrics",
			"revision": "464bad03cb4524866347e2a71b6779942d0cac37",
			"revisionTime": "2018-04-06T17:35:14Z"
		},
		{
			"checksumSHA1": "WUE6oF152uN5FcLmmq+nO3Yl7pU=",
			"path": "github.com/circonus-labs/circonus-gometrics/api",
			"revision": "464bad03cb4524866347e2a71b6779942d0cac37",
			"revisionTime": "2018-04-06T17:35:14Z"
		},
		{
			"checksumSHA1": "beRBHHy2+V6Ht4cACIMmZOCnzgg=",
			"path": "github.com/circonus-labs/circonus-gometrics/checkmgr",
			"revision": "464bad03cb4524866347e2a71b6779942d0cac37",
			"revisionTime": "2018-04-06T17:35:14Z"
		},
		{
			"checksumSHA1": "C4Z7+l5GOpOCW5DcvNYzheGvQRE=",
			"path": "github.com/circonus-labs/circonusllhist",
			"revision": "464bad03cb4524866347e2a71b6779942d0cac37",
			"revisionTime": "2018-04-06T17:35:14Z"
		},
		{
			"checksumSHA1": "Un2OZkggzw5NOagP+SS367vUqtM=",
			"origin": "github.com/mholt/caddy/vendor/github.com/codahale/aesnicheck",
			"path": "github.com/codahale/aesnicheck",
			"revision": "f1eaae9b0d4a6e37882ba2cd38cc842513c502cf",
			"revisionTime": "2018-03-19T02:42:43Z"
		},
		{
			"checksumSHA1": "gJqPpMcZ+8pC1D1dMIvnO09vO6w=",
			"path": "github.com/coreos/dex",
			"revision": "ccc655d04a4252d135b951565dcf3102f20cdb4c",
			"revisionTime": "2019-02-27T14:54:11Z"
		},
		{
			"checksumSHA1": "0a1SxY6u2ChUk16fhbO3pcFf41M=",
			"path": "github.com/coreos/dex/api",
			"revision": "3ba1b21f4b3c258ff0a2093e2fb3de26959e6bd2",
			"revisionTime": "2019-08-02T09:57:34Z"
		},
		{
			"checksumSHA1": "tn7M0Hyr4yQ6F/uobr16SiFUF4U=",
			"path": "github.com/coreos/dex/connector",
			"revision": "3ba1b21f4b3c258ff0a2093e2fb3de26959e6bd2",
			"revisionTime": "2019-08-02T09:57:34Z"
		},
		{
			"checksumSHA1": "dAgUYWnytoZyyInRjgV81RkO3kA=",
			"path": "github.com/coreos/dex/connector/github",
			"revision": "3ba1b21f4b3c258ff0a2093e2fb3de26959e6bd2",
			"revisionTime": "2019-08-02T09:57:34Z"
		},
		{
			"checksumSHA1": "u6AxfFqDoEWv8cc2xZE6IoFId4U=",
			"path": "github.com/coreos/dex/connector/gitlab",
			"revision": "3ba1b21f4b3c258ff0a2093e2fb3de26959e6bd2",
			"revisionTime": "2019-08-02T09:57:34Z"
		},
		{
			"checksumSHA1": "I83x46h/kPv+L2ua5ggRZqZvMyc=",
			"path": "github.com/coreos/dex/connector/ldap",
			"revision": "3ba1b21f4b3c258ff0a2093e2fb3de26959e6bd2",
			"revisionTime": "2019-08-02T09:57:34Z"
		},
		{
			"checksumSHA1": "g/87jFFJi/LTlSw7RGIOMK47W84=",
			"path": "github.com/coreos/dex/connector/mock",
			"revision": "3ba1b21f4b3c258ff0a2093e2fb3de26959e6bd2",
			"revisionTime": "2019-08-02T09:57:34Z"
		},
		{
			"checksumSHA1": "0PwQyoc39/XOVnT6OeCie0SBfx8=",
			"path": "github.com/coreos/dex/connector/oidc",
			"revision": "3ba1b21f4b3c258ff0a2093e2fb3de26959e6bd2",
			"revisionTime": "2019-08-02T09:57:34Z"
		},
		{
			"checksumSHA1": "y+/yleb47rjC5EC1YYYq26DhnyE=",
			"path": "github.com/coreos/dex/connector/saml",
			"revision": "3ba1b21f4b3c258ff0a2093e2fb3de26959e6bd2",
			"revisionTime": "2019-08-02T09:57:34Z"
		},
		{
			"checksumSHA1": "PnmQO52I3zz6sib5WTUg/XJ8NbI=",
			"path": "github.com/coreos/dex/server",
			"revision": "3ba1b21f4b3c258ff0a2093e2fb3de26959e6bd2",
			"revisionTime": "2019-08-02T09:57:34Z"
		},
		{
			"checksumSHA1": "zqifAxI1D9ALpAFGq6HDolxTa34=",
			"path": "github.com/coreos/dex/server/internal",
			"revision": "3ba1b21f4b3c258ff0a2093e2fb3de26959e6bd2",
			"revisionTime": "2019-08-02T09:57:34Z"
		},
		{
			"checksumSHA1": "uTTd+zEIJTSfLCXSbyAgIl+hJbE=",
			"path": "github.com/coreos/dex/storage",
			"revision": "3ba1b21f4b3c258ff0a2093e2fb3de26959e6bd2",
			"revisionTime": "2019-08-02T09:57:34Z"
		},
		{
			"checksumSHA1": "Q4h74qAaLQ1Oule+YnJeJfRdmKU=",
			"path": "github.com/coreos/dex/storage/kubernetes",
			"revision": "3ba1b21f4b3c258ff0a2093e2fb3de26959e6bd2",
			"revisionTime": "2019-08-02T09:57:34Z"
		},
		{
			"checksumSHA1": "/zH14s/TiaZ3OzYH7Wl31bAns9Y=",
			"path": "github.com/coreos/dex/storage/kubernetes/k8sapi",
			"revision": "3ba1b21f4b3c258ff0a2093e2fb3de26959e6bd2",
			"revisionTime": "2019-08-02T09:57:34Z"
		},
		{
			"checksumSHA1": "QrRicuwS/rpxs4b5oeI0z8fgFbM=",
			"path": "github.com/coreos/dex/storage/memory",
			"revision": "3ba1b21f4b3c258ff0a2093e2fb3de26959e6bd2",
			"revisionTime": "2019-08-02T09:57:34Z"
		},
		{
			"checksumSHA1": "RVgANKGGr3shCP5xfTQ+eXARmro=",
			"path": "github.com/coreos/dex/storage/sql",
			"revision": "3ba1b21f4b3c258ff0a2093e2fb3de26959e6bd2",
			"revisionTime": "2019-08-02T09:57:34Z"
		},
		{
			"checksumSHA1": "bUKVUnGHjs8pb4RNhoO+j6P5hKc=",
			"path": "github.com/coreos/dex/version",
			"revision": "3ba1b21f4b3c258ff0a2093e2fb3de26959e6bd2",
			"revisionTime": "2019-08-02T09:57:34Z"
		},
		{
			"checksumSHA1": "t6GkLUdf0ydkb/CuG90XPRY8H/o=",
			"origin": "github.com/coreos/dex/vendor/github.com/coreos/go-oidc",
			"path": "github.com/coreos/go-oidc",
			"revision": "a8abebc32ad372328714d3845f4d32666717e3f4",
			"revisionTime": "2018-04-06T10:54:59Z"
		},
		{
			"checksumSHA1": "4tTcNh86OwCSkCD6WeA6ajRYqDA=",
			"path": "github.com/coreos/go-oidc/jose",
			"revision": "a4973d9a4225417aecf5d450a9522f00c1f7130f",
			"revisionTime": "2017-07-11T23:37:13Z"
		},
		{
			"checksumSHA1": "zQ6TLRa2BeiERZIPME4H0kXDGXc=",
			"path": "github.com/couchbase/vellum",
			"revision": "e91b68ff3efe3cc11723aa25dd315cbc9276cd65",
			"revisionTime": "2019-01-11T18:41:51Z"
		},
		{
			"checksumSHA1": "+f2D43uOxtc/IAtSfdUWqfWkFe0=",
			"path": "github.com/couchbase/vellum/levenshtein2",
			"revision": "e91b68ff3efe3cc11723aa25dd315cbc9276cd65",
			"revisionTime": "2019-01-11T18:41:51Z"
		},
		{
			"checksumSHA1": "gl3QhLkgP+O7Q3YlTSR7oDVEpac=",
			"path": "github.com/couchbase/vellum/regexp",
			"revision": "e91b68ff3efe3cc11723aa25dd315cbc9276cd65",
			"revisionTime": "2019-01-11T18:41:51Z"
		},
		{
			"checksumSHA1": "od5A009zsZbqqOlWZRW6uPhGxtY=",
			"path": "github.com/couchbase/vellum/utf8",
			"revision": "e91b68ff3efe3cc11723aa25dd315cbc9276cd65",
			"revisionTime": "2019-01-11T18:41:51Z"
		},
		{
			"checksumSHA1": "00wtByhdiRe1Q1nOYEqaQzWkrkI=",
			"path": "github.com/cpuguy83/go-md2man/md2man",
			"revision": "48d8747a2ca13185e7cc8efe6e9fc196a83f71a5",
			"revisionTime": "2018-02-15T02:17:27Z"
		},
		{
			"checksumSHA1": "ZLO1C8Vi3kDQeyl+gPui7bntkFk=",
			"path": "github.com/cskr/pubsub",
			"revision": "bbadc4de95998f07a2e0d607cf90c4377832fe32",
			"revisionTime": "2018-02-25T01:06:11Z"
		},
		{
			"checksumSHA1": "/5cvgU+J4l7EhMXTK76KaCAfOuU=",
			"path": "github.com/davecgh/go-spew/spew",
			"revision": "2d111d6f532d6f3521539e229bc93ec1863cb5f0",
			"revisionTime": "2018-03-13T15:00:56Z"
		},
		{
			"checksumSHA1": "pXA0VXOMBMY18/4WFJjqnsT51jo=",
			"path": "github.com/dchest/uniuri",
			"revision": "8902c56451e9b58ff940bbe5fec35d5f9c04584a",
			"revisionTime": "2016-02-12T16:43:26Z"
		},
		{
			"checksumSHA1": "b2m7aICkBOz9JqmnX2kdDN4wgjI=",
			"path": "github.com/denverdino/aliyungo/common",
			"revision": "464bad03cb4524866347e2a71b6779942d0cac37",
			"revisionTime": "2018-04-06T17:35:14Z"
		},
		{
			"checksumSHA1": "t+oOAxTaWYS0iZVry7iaFgYX5Eo=",
			"path": "github.com/denverdino/aliyungo/ecs",
			"revision": "464bad03cb4524866347e2a71b6779942d0cac37",
			"revisionTime": "2018-04-06T17:35:14Z"
		},
		{
			"checksumSHA1": "piZlmhWPLGxYkXLysTrjcXllO4c=",
			"path": "github.com/denverdino/aliyungo/util",
			"revision": "464bad03cb4524866347e2a71b6779942d0cac37",
			"revisionTime": "2018-04-06T17:35:14Z"
		},
		{
			"checksumSHA1": "2Fy1Y6Z3lRRX1891WF/+HT4XS2I=",
			"path": "github.com/dgrijalva/jwt-go",
			"revision": "464bad03cb4524866347e2a71b6779942d0cac37",
			"revisionTime": "2018-04-06T17:35:14Z"
		},
		{
			"checksumSHA1": "cGY7ZInpebRCbyfMs9IZbUBHcgE=",
			"path": "github.com/digitalocean/godo",
			"revision": "464bad03cb4524866347e2a71b6779942d0cac37",
			"revisionTime": "2018-04-06T17:35:14Z"
		},
		{
			"checksumSHA1": "YpWoCsk+u9H5ctWNKKSVPf4b2as=",
			"path": "github.com/digitalocean/godo/context",
			"revision": "464bad03cb4524866347e2a71b6779942d0cac37",
			"revisionTime": "2018-04-06T17:35:14Z"
		},
		{
			"checksumSHA1": "sp+ojbJZdBj/UsH33LCtDtEHYfI=",
			"path": "github.com/disintegration/imaging",
			"revision": "fd34ef7671b12cdf1b024d98c6b327b2770d32c4",
			"revisionTime": "2018-03-14T22:21:09Z"
		},
		{
			"checksumSHA1": "jUfDG3VQsA2UZHvvIXncgiddpYA=",
			"path": "github.com/docker/go-connections/sockets",
			"revision": "464bad03cb4524866347e2a71b6779942d0cac37",
			"revisionTime": "2018-04-06T17:35:14Z"
		},
		{
			"checksumSHA1": "kQvcgAP03E4wJi0M7d7BBcbaCKY=",
			"origin": "github.com/mholt/caddy/vendor/github.com/dustin/go-humanize",
			"path": "github.com/dustin/go-humanize",
			"revision": "f1eaae9b0d4a6e37882ba2cd38cc842513c502cf",
			"revisionTime": "2018-03-19T02:42:43Z"
		},
		{
			"checksumSHA1": "48MqEzgdGgs5+XZbNpCnXMOMlDM=",
			"path": "github.com/edsrzf/mmap-go",
			"revision": "0bce6a6887123b67a60366d2c9fe2dfb74289d2e",
			"revisionTime": "2017-03-18T15:58:57Z"
		},
		{
			"checksumSHA1": "5ftkjfUwI9A6xCQ1PwIAd5+qlo0=",
			"path": "github.com/elazarl/go-bindata-assetfs",
			"revision": "464bad03cb4524866347e2a71b6779942d0cac37",
			"revisionTime": "2018-04-06T17:35:14Z"
		},
		{
			"checksumSHA1": "FoR7Acyri49CCQHOxUFXk9slMUY=",
			"path": "github.com/emicklei/go-restful",
			"revision": "26b41036311f2da8242db402557a0dbd09dc83da",
			"revisionTime": "2018-02-06T05:35:33Z"
		},
		{
			"checksumSHA1": "rmsBHtFpV3osid71XnTZBo/b3bU=",
			"path": "github.com/emicklei/go-restful/log",
			"revision": "26b41036311f2da8242db402557a0dbd09dc83da",
			"revisionTime": "2018-02-06T05:35:33Z"
		},
		{
			"checksumSHA1": "iMJX+A+kdtN0qVtFdqJmt6LYTpM=",
			"path": "github.com/emicklei/proto",
			"revision": "12fbf47e76b65d2fb2f7caa6dc06546d5c27680b",
			"revisionTime": "2018-03-08T21:23:07Z"
		},
		{
			"checksumSHA1": "ySzd4wbbkGYl9Ch1dJbJOAmNXWQ=",
			"path": "github.com/etcd-io/bbolt",
			"revision": "63597a96ec0ad9e6d43c3fc81e809909e0237461",
			"revisionTime": "2019-01-28T18:11:30Z"
		},
		{
			"checksumSHA1": "XEBl9iQQvfXNlwCSzyAOCqAlYEA=",
			"path": "github.com/fatih/color",
			"revision": "2d111d6f532d6f3521539e229bc93ec1863cb5f0",
			"revisionTime": "2018-03-13T15:00:56Z"
		},
		{
			"checksumSHA1": "/rTYnixxZiY35IM5tGJzyhf4al8=",
			"path": "github.com/fatih/structs",
			"revision": "2d111d6f532d6f3521539e229bc93ec1863cb5f0",
			"revisionTime": "2018-03-13T15:00:56Z"
		},
		{
			"checksumSHA1": "++oBqqmh8bt50iB6/I+BHnrzC80=",
			"origin": "github.com/mholt/caddy/vendor/github.com/flynn/go-shlex",
			"path": "github.com/flynn/go-shlex",
			"revision": "f1eaae9b0d4a6e37882ba2cd38cc842513c502cf",
			"revisionTime": "2018-03-19T02:42:43Z"
		},
		{
			"checksumSHA1": "7NP1qUMF8Kx1y0zANxx0e+oq9Oo=",
			"path": "github.com/fsnotify/fsnotify",
			"revision": "c2828203cd70a50dcccfb2761f8b1f8ceef9a8e9",
			"revisionTime": "2018-01-10T05:33:47Z"
		},
		{
			"checksumSHA1": "ImX1uv6O09ggFeBPUJJ2nu7MPSA=",
			"path": "github.com/ghodss/yaml",
			"revision": "0ca9ea5df5451ffdf184b4428c902747c2c11cd7",
			"revisionTime": "2017-03-27T23:54:44Z"
		},
		{
			"checksumSHA1": "QeKwBtN2df+j+4stw3bQJ6yO4EY=",
			"path": "github.com/gin-contrib/sse",
			"revision": "22d885f9ecc78bf4ee5d72b937e4bbcdc58e8cae",
			"revisionTime": "2017-01-09T09:34:21Z"
		},
		{
			"checksumSHA1": "/nI11faBTsAOcBpubXB1vQUEc3o=",
			"path": "github.com/gin-gonic/gin",
			"revision": "8902826696c1dad024e1c8ba4f903aa61a25c839",
			"revisionTime": "2017-08-28T19:38:53Z"
		},
		{
			"checksumSHA1": "znkUFtFwtGhlEU1SZlKE/aA5ZcM=",
			"path": "github.com/gin-gonic/gin/binding",
			"revision": "8902826696c1dad024e1c8ba4f903aa61a25c839",
			"revisionTime": "2017-08-28T19:38:53Z"
		},
		{
			"checksumSHA1": "YOwO5bkv3ei+GTVZqeEVB30kXDM=",
			"path": "github.com/gin-gonic/gin/json",
			"revision": "8902826696c1dad024e1c8ba4f903aa61a25c839",
			"revisionTime": "2017-08-28T19:38:53Z"
		},
		{
			"checksumSHA1": "BKtrc+GGYJT9NOPmiZ/OAqZNMps=",
			"path": "github.com/gin-gonic/gin/render",
			"revision": "8902826696c1dad024e1c8ba4f903aa61a25c839",
			"revisionTime": "2017-08-28T19:38:53Z"
		},
		{
			"checksumSHA1": "5/EykaE4WlsUKufLsv6l2N+U4HU=",
			"path": "github.com/glycerine/go-unsnap-stream",
			"revision": "9f0cb55181dd3a0a4c168d3dbc72d4aca4853126",
			"revisionTime": "2018-03-23T00:10:48Z"
		},
		{
			"checksumSHA1": "/iKii9vqT+2alMukmUZEIzNCO34=",
			"path": "github.com/go-ini/ini",
			"revision": "6ecc596bd756a16c6e93e4ef9225ecdb9f54ed2c",
			"revisionTime": "2018-03-13T17:39:40Z"
		},
		{
			"checksumSHA1": "fBx0fqiyrl26gkGo14J9pJ8zB2Y=",
			"path": "github.com/go-log/log",
			"revision": "37e2e1f19306361e1fc152a1839f1236149cb4e4",
			"revisionTime": "2017-05-15T17:08:25Z"
		},
		{
			"checksumSHA1": "nOrtKoaXxMb382DS16SBtXUvpWQ=",
			"path": "github.com/go-log/log/log",
			"revision": "37e2e1f19306361e1fc152a1839f1236149cb4e4",
			"revisionTime": "2017-05-15T17:08:25Z"
		},
		{
			"checksumSHA1": "oyULO1B/l2OLy2xereo+2w3hYk4=",
			"path": "github.com/go-ole/go-ole",
			"revision": "464bad03cb4524866347e2a71b6779942d0cac37",
			"revisionTime": "2018-04-06T17:35:14Z"
		},
		{
			"checksumSHA1": "IvdiJE1NIogRmGi3WmteEKZQJB8=",
			"path": "github.com/go-ole/go-ole/oleutil",
			"revision": "464bad03cb4524866347e2a71b6779942d0cac37",
			"revisionTime": "2018-04-06T17:35:14Z"
		},
		{
			"checksumSHA1": "nN8WjFFkeFCpK9lM7RildDP2rSY=",
			"path": "github.com/go-openapi/analysis",
			"revision": "f59a71f0ece6f9dfb438be7f45148f006cbad88e",
			"revisionTime": "2018-01-26T16:37:18Z"
		},
		{
			"checksumSHA1": "7dalNGdjLV+ArdiaCVl8HvANenE=",
			"path": "github.com/go-openapi/errors",
			"revision": "7bcb96a367bac6b76e6e42fa84155bb5581dcff8",
			"revisionTime": "2017-12-26T16:16:01Z"
		},
		{
			"checksumSHA1": "6dTGC5A1Y1xnv+JSi9z8S6JfnH0=",
			"path": "github.com/go-openapi/jsonpointer",
			"revision": "779f45308c19820f1a69e9a4cd965f496e0da10f",
			"revisionTime": "2017-01-02T17:42:23Z"
		},
		{
			"checksumSHA1": "YMNc0I/ifBw9TsnF13NTpIN9yu4=",
			"path": "github.com/go-openapi/jsonreference",
			"revision": "36d33bfe519efae5632669801b180bf1a245da3b",
			"revisionTime": "2016-11-05T16:21:50Z"
		},
		{
			"checksumSHA1": "/oFo9KvmEya8z8F4I0d4/ayBWdQ=",
			"path": "github.com/go-openapi/loads",
			"revision": "2a2b323bab96e6b1fdee110e57d959322446e9c9",
			"revisionTime": "2017-12-07T19:22:34Z"
		},
		{
			"checksumSHA1": "fCYb5uWGf4zdE/Eoky8K87zjE2Y=",
			"path": "github.com/go-openapi/spec",
			"revision": "d8000b5bfbd1147255710505a27c735b6b2ae2ac",
			"revisionTime": "2018-03-02T16:01:22Z"
		},
		{
			"checksumSHA1": "G485hoWWVtor/Wzn04gRMw5mFFM=",
			"path": "github.com/go-openapi/strfmt",
			"revision": "6ba31556a6c60db8615afb9d8eddae7aae15eb48",
			"revisionTime": "2018-03-18T22:43:23Z"
		},
		{
			"checksumSHA1": "kvkITUsITniM8BCHhe+ZSA5t5kQ=",
			"path": "github.com/go-openapi/swag",
			"revision": "ceb469cb0fdf2d792f28d771bc05da6c606f55e5",
			"revisionTime": "2018-03-02T19:28:43Z"
		},
		{
			"checksumSHA1": "yg01DVQJjQgMeXf9C7Fpl2Yo5+Y=",
			"path": "github.com/go-sql-driver/mysql",
			"revision": "72cd26f257d44c1114970e19afddcd812016007e",
			"revisionTime": "2018-11-14T12:08:49Z",
			"version": "=v1.4.1",
			"versionExact": "v1.4.1"
		},
		{
			"checksumSHA1": "mBilwl7QZtl//Lzq/XwAIuISIlc=",
			"path": "github.com/gobuffalo/packr",
			"revision": "09d0f14000ca4066aa9d9ecf2fe2b85c2df5a1cf",
			"revisionTime": "2018-03-14T19:29:06Z"
		},
		{
			"checksumSHA1": "ApSLjc10RxzqUffxOBlTMqJmiGk=",
			"path": "github.com/gobwas/glob",
			"revision": "e7a84e9525fe90abcda167b604e483cc959ad4aa",
			"revisionTime": "2018-09-11T21:33:45Z"
		},
		{
			"checksumSHA1": "UIxNdlqa2kcYi5EEe79/WzyPiz4=",
			"path": "github.com/gobwas/glob/compiler",
			"revision": "e7a84e9525fe90abcda167b604e483cc959ad4aa",
			"revisionTime": "2018-09-11T21:33:45Z"
		},
		{
			"checksumSHA1": "jNdbCxBabqjv9tREXA4Nx45Y4wg=",
			"path": "github.com/gobwas/glob/match",
			"revision": "e7a84e9525fe90abcda167b604e483cc959ad4aa",
			"revisionTime": "2018-09-11T21:33:45Z"
		},
		{
			"checksumSHA1": "2KhDNUE98XhHnIgg2S9E4gcWoig=",
			"path": "github.com/gobwas/glob/syntax",
			"revision": "e7a84e9525fe90abcda167b604e483cc959ad4aa",
			"revisionTime": "2018-09-11T21:33:45Z"
		},
		{
			"checksumSHA1": "FPIMdPSazNZGNU+ZmPtIeZpVHFU=",
			"path": "github.com/gobwas/glob/syntax/ast",
			"revision": "e7a84e9525fe90abcda167b604e483cc959ad4aa",
			"revisionTime": "2018-09-11T21:33:45Z"
		},
		{
			"checksumSHA1": "umyztSrQrQIl9JgwhDDb6wrSLeI=",
			"path": "github.com/gobwas/glob/syntax/lexer",
			"revision": "e7a84e9525fe90abcda167b604e483cc959ad4aa",
			"revisionTime": "2018-09-11T21:33:45Z"
		},
		{
			"checksumSHA1": "vux29fN5O22F3QPLOnjQ37278vg=",
			"path": "github.com/gobwas/glob/util/runes",
			"revision": "e7a84e9525fe90abcda167b604e483cc959ad4aa",
			"revisionTime": "2018-09-11T21:33:45Z"
		},
		{
			"checksumSHA1": "Sxp2AHWkkLkIq6w9aMcLmzcwD6w=",
			"path": "github.com/gobwas/glob/util/strings",
			"revision": "e7a84e9525fe90abcda167b604e483cc959ad4aa",
			"revisionTime": "2018-09-11T21:33:45Z"
		},
		{
			"checksumSHA1": "Qbh78KcLmLVoURsCp+f5xVeA/fI=",
			"path": "github.com/godbus/dbus",
			"revision": "a389bdde4dd695d414e47b755e95e72b7826432c",
			"revisionTime": "2017-09-18T23:46:06Z"
		},
		{
			"checksumSHA1": "3yco0089CSJ4qbyUccpbDC2+dPg=",
			"path": "github.com/gogo/protobuf/gogoproto",
			"revision": "2d111d6f532d6f3521539e229bc93ec1863cb5f0",
			"revisionTime": "2018-03-13T15:00:56Z"
		},
		{
			"checksumSHA1": "6ZxSmrIx3Jd15aou16oG0HPylP4=",
			"path": "github.com/gogo/protobuf/proto",
			"revision": "2d111d6f532d6f3521539e229bc93ec1863cb5f0",
			"revisionTime": "2018-03-13T15:00:56Z"
		},
		{
			"checksumSHA1": "EaY86bsi1nucvO0/UKvp/A72aC8=",
			"path": "github.com/gogo/protobuf/protoc-gen-gogo/descriptor",
			"revision": "2d111d6f532d6f3521539e229bc93ec1863cb5f0",
			"revisionTime": "2018-03-13T15:00:56Z"
		},
		{
			"checksumSHA1": "ilvpzjS3PVTXkneMM55LYqKSHKY=",
			"path": "github.com/golang/gddo/httputil",
			"revision": "af0f2af80721261f4d211b2c9563f7b46b2aab06",
			"revisionTime": "2019-04-01T09:22:36Z"
		},
		{
			"checksumSHA1": "fnfP/j9KGqVN0xmZsIxTie3XUwI=",
			"path": "github.com/golang/gddo/httputil/header",
			"revision": "a475e0307621ec6832db210443de8f9ff6ff3148",
			"revisionTime": "2018-07-28T00:54:04Z"
		},
		{
			"checksumSHA1": "eG45Hg4ZnB4b1KuqsMknc5eAx4A=",
			"path": "github.com/golang/protobuf/jsonpb",
			"revision": "e09c5db296004fbe3f74490e84dcd62c3c5ddb1b",
			"revisionTime": "2018-03-28T16:31:53Z"
		},
		{
			"checksumSHA1": "WX1+2gktHcBmE9MGwFSGs7oqexU=",
			"path": "github.com/golang/protobuf/proto",
			"revision": "e09c5db296004fbe3f74490e84dcd62c3c5ddb1b",
			"revisionTime": "2018-03-28T16:31:53Z"
		},
		{
			"checksumSHA1": "XNHQiRltA7NQJV0RvUroY+cf+zg=",
			"path": "github.com/golang/protobuf/protoc-gen-go/descriptor",
			"revision": "e09c5db296004fbe3f74490e84dcd62c3c5ddb1b",
			"revisionTime": "2018-03-28T16:31:53Z"
		},
		{
			"checksumSHA1": "VfkiItDBFFkZluaAMAzJipDXNBY=",
			"path": "github.com/golang/protobuf/ptypes",
			"revision": "e09c5db296004fbe3f74490e84dcd62c3c5ddb1b",
			"revisionTime": "2018-03-28T16:31:53Z"
		},
		{
			"checksumSHA1": "yusEaGMuL7OWZSXKJzPEwVC0WqI=",
			"path": "github.com/golang/protobuf/ptypes/any",
			"revision": "e09c5db296004fbe3f74490e84dcd62c3c5ddb1b",
			"revisionTime": "2018-03-28T16:31:53Z"
		},
		{
			"checksumSHA1": "hUjAj0dheFVDl84BAnSWj9qy2iY=",
			"path": "github.com/golang/protobuf/ptypes/duration",
			"revision": "e09c5db296004fbe3f74490e84dcd62c3c5ddb1b",
			"revisionTime": "2018-03-28T16:31:53Z"
		},
		{
			"checksumSHA1": "K61Qz4x9QeD2mACYgMP9fcpBqNg=",
			"path": "github.com/golang/protobuf/ptypes/empty",
			"revision": "e09c5db296004fbe3f74490e84dcd62c3c5ddb1b",
			"revisionTime": "2018-03-28T16:31:53Z"
		},
		{
			"checksumSHA1": "Ylq6kq3KWBy6mu68oyEwenhNMdg=",
			"path": "github.com/golang/protobuf/ptypes/struct",
			"revision": "e09c5db296004fbe3f74490e84dcd62c3c5ddb1b",
			"revisionTime": "2018-03-28T16:31:53Z"
		},
		{
			"checksumSHA1": "O2ItP5rmfrgxPufhjJXbFlXuyL8=",
			"path": "github.com/golang/protobuf/ptypes/timestamp",
			"revision": "e09c5db296004fbe3f74490e84dcd62c3c5ddb1b",
			"revisionTime": "2018-03-28T16:31:53Z"
		},
		{
			"checksumSHA1": "p/8vSviYF91gFflhrt5vkyksroo=",
			"path": "github.com/golang/snappy",
			"revision": "553a641470496b2327abcac10b36396bd98e45c9",
			"revisionTime": "2017-02-15T23:32:05Z"
		},
		{
			"checksumSHA1": "p3IB18uJRs4dL2K5yx24MrLYE9A=",
			"path": "github.com/google/go-querystring/query",
			"revision": "464bad03cb4524866347e2a71b6779942d0cac37",
			"revisionTime": "2018-04-06T17:35:14Z"
		},
		{
			"checksumSHA1": "UP2wONSE346WHWwT20G1Xedd6ZI=",
			"origin": "github.com/Masterminds/sprig/vendor/github.com/google/uuid",
			"path": "github.com/google/uuid",
			"revision": "6b2a58267f6a8b1dc8e2eb5519b984008fa85e8c",
			"revisionTime": "2018-04-03T01:34:13Z"
		},
		{
			"checksumSHA1": "V/53BpqgOkSDZCX6snQCAkdO2fM=",
			"path": "github.com/googleapis/gax-go",
			"revision": "464bad03cb4524866347e2a71b6779942d0cac37",
			"revisionTime": "2018-04-06T17:35:14Z"
		},
		{
			"checksumSHA1": "Zcapl92yLsRGDnDfmD5BMZrU0i8=",
			"path": "github.com/gophercloud/gophercloud",
			"revision": "464bad03cb4524866347e2a71b6779942d0cac37",
			"revisionTime": "2018-04-06T17:35:14Z"
		},
		{
			"checksumSHA1": "WAu+jx7c6kshm05B/W34gpzw148=",
			"path": "github.com/gophercloud/gophercloud/openstack",
			"revision": "464bad03cb4524866347e2a71b6779942d0cac37",
			"revisionTime": "2018-04-06T17:35:14Z"
		},
		{
			"checksumSHA1": "NwHRS4gvS7xcXlWRT8WpJbBbvbs=",
			"path": "github.com/gophercloud/gophercloud/openstack/compute/v2/flavors",
			"revision": "464bad03cb4524866347e2a71b6779942d0cac37",
			"revisionTime": "2018-04-06T17:35:14Z"
		},
		{
			"checksumSHA1": "CSnfH01hSas0bdc/3m/f5Rt6SFY=",
			"path": "github.com/gophercloud/gophercloud/openstack/compute/v2/images",
			"revision": "464bad03cb4524866347e2a71b6779942d0cac37",
			"revisionTime": "2018-04-06T17:35:14Z"
		},
		{
			"checksumSHA1": "BzQbqNKKDkIHN+1G6sRsMeWz4Zs=",
			"path": "github.com/gophercloud/gophercloud/openstack/compute/v2/servers",
			"revision": "464bad03cb4524866347e2a71b6779942d0cac37",
			"revisionTime": "2018-04-06T17:35:14Z"
		},
		{
			"checksumSHA1": "oOJkelRgWx0NzUmxuI3kTS27gM0=",
			"path": "github.com/gophercloud/gophercloud/openstack/identity/v2/tenants",
			"revision": "464bad03cb4524866347e2a71b6779942d0cac37",
			"revisionTime": "2018-04-06T17:35:14Z"
		},
		{
			"checksumSHA1": "z5NsqMZX3TLMzpmwzOOXE4M5D9w=",
			"path": "github.com/gophercloud/gophercloud/openstack/identity/v2/tokens",
			"revision": "464bad03cb4524866347e2a71b6779942d0cac37",
			"revisionTime": "2018-04-06T17:35:14Z"
		},
		{
			"checksumSHA1": "HzVyehPh0jvNZpL5iodoWpUd46k=",
			"path": "github.com/gophercloud/gophercloud/openstack/identity/v3/tokens",
			"revision": "464bad03cb4524866347e2a71b6779942d0cac37",
			"revisionTime": "2018-04-06T17:35:14Z"
		},
		{
			"checksumSHA1": "TDOZnaS0TO0NirpxV1QwPerAQTY=",
			"path": "github.com/gophercloud/gophercloud/openstack/utils",
			"revision": "464bad03cb4524866347e2a71b6779942d0cac37",
			"revisionTime": "2018-04-06T17:35:14Z"
		},
		{
			"checksumSHA1": "YspETi3tOMvawKIT91HyuqaA5lM=",
			"path": "github.com/gophercloud/gophercloud/pagination",
			"revision": "464bad03cb4524866347e2a71b6779942d0cac37",
			"revisionTime": "2018-04-06T17:35:14Z"
		},
		{
			"checksumSHA1": "Bev6wUWj9ao5HvSK9NkV4EahnS0=",
			"path": "github.com/gorilla/context",
			"revision": "a8abebc32ad372328714d3845f4d32666717e3f4",
			"revisionTime": "2018-04-06T10:54:59Z"
		},
		{
			"checksumSHA1": "t1nayUUugNoJWht7p4cbKyWuk8Q=",
			"path": "github.com/gorilla/handlers",
			"revision": "90663712d74cb411cbef281bc1e08c19d1a76145",
			"revisionTime": "2017-11-01T17:43:35Z"
		},
		{
			"checksumSHA1": "YuYKzn2jczaM6DQcFDmukvAHUX4=",
			"path": "github.com/gorilla/mux",
			"revision": "94231ffd98496cbcb1c15b7bf2a9edfd5f852cd4",
			"revisionTime": "2018-04-03T18:23:30Z"
		},
		{
			"checksumSHA1": "mitzC+fL94AXk/KeUfEZG6Ynb3U=",
			"path": "github.com/gorilla/securecookie",
			"revision": "78f3d318a8bf316cda921f25e96fd0b441c5173d",
			"revisionTime": "2018-06-08T14:44:17Z"
		},
		{
			"checksumSHA1": "nB526COHQwGljTcMf+JJP3gc9Ck=",
			"path": "github.com/gorilla/sessions",
			"revision": "03b6f63cc43ef9c7240a635a5e22b13180e822b8",
			"revisionTime": "2018-06-06T15:52:11Z"
		},
		{
			"checksumSHA1": "+1LsRRZKa06yTFg/Tu5NCsyHxOA=",
			"path": "github.com/gorilla/websocket",
			"revision": "eb925808374e5ca90c83401a40d711dc08c0c0f6",
			"revisionTime": "2018-03-06T18:15:48Z"
		},
		{
			"checksumSHA1": "MVoL41wTwCHNLMk61ObjsW8EXi0=",
			"path": "github.com/gosimple/slug",
			"revision": "e9f42fa127660e552d0ad2b589868d403a9be7c6",
			"revisionTime": "2017-08-21T11:09:01Z"
		},
		{
			"checksumSHA1": "bNRG9qOwIfjutGmWArOEOsO176M=",
			"path": "github.com/grpc-ecosystem/grpc-gateway/protoc-gen-swagger/options",
			"revision": "58f78b988bc393694cef62b92c5cde77e4742ff5",
			"revisionTime": "2018-03-12T00:19:38Z"
		},
		{
			"checksumSHA1": "BMJk+J+YVcNWrTDubbb+wbAMdTA=",
			"origin": "github.com/coreos/dex/vendor/github.com/gtank/cryptopasta",
			"path": "github.com/gtank/cryptopasta",
			"revision": "a8abebc32ad372328714d3845f4d32666717e3f4",
			"revisionTime": "2018-04-06T10:54:59Z"
		},
		{
			"checksumSHA1": "xlAfu3SvFTXC8o2KTIxBEB7Pc20=",
			"path": "github.com/gyuho/goraph",
			"revision": "a7a4454fd3eb9d13449130aa17040fa53b8cd34c",
			"revisionTime": "2017-10-01T06:05:14Z"
		},
		{
			"checksumSHA1": "4UANi8WQQ7Ex+x1o0D0nqoCb8wk=",
			"path": "github.com/hashicorp/consul",
			"revision": "464bad03cb4524866347e2a71b6779942d0cac37",
			"revisionTime": "2018-04-06T17:35:14Z"
		},
		{
			"checksumSHA1": "XXx3O8cqOSmwHjbu29VgJMs3xTg=",
			"path": "github.com/hashicorp/consul/acl",
			"revision": "464bad03cb4524866347e2a71b6779942d0cac37",
			"revisionTime": "2018-04-06T17:35:14Z"
		},
		{
			"checksumSHA1": "HoPImeq5tPemlot6211o/XK9j2w=",
			"path": "github.com/hashicorp/consul/agent",
			"revision": "464bad03cb4524866347e2a71b6779942d0cac37",
			"revisionTime": "2018-04-06T17:35:14Z"
		},
		{
			"checksumSHA1": "OHuLeUfsHQwMOz4/F2b/KidiuO8=",
			"path": "github.com/hashicorp/consul/agent/ae",
			"revision": "464bad03cb4524866347e2a71b6779942d0cac37",
			"revisionTime": "2018-04-06T17:35:14Z"
		},
		{
			"checksumSHA1": "tps3NHiQQSxC0Hv1FB3eQDeN1Pw=",
			"path": "github.com/hashicorp/consul/agent/checks",
			"revision": "464bad03cb4524866347e2a71b6779942d0cac37",
			"revisionTime": "2018-04-06T17:35:14Z"
		},
		{
			"checksumSHA1": "+P2SI9puuH6OD1gBtnFHF0KufkU=",
			"path": "github.com/hashicorp/consul/agent/config",
			"revision": "464bad03cb4524866347e2a71b6779942d0cac37",
			"revisionTime": "2018-04-06T17:35:14Z"
		},
		{
			"checksumSHA1": "f3nggzEoX17fTdKJNambhPgrJ9o=",
			"path": "github.com/hashicorp/consul/agent/consul",
			"revision": "464bad03cb4524866347e2a71b6779942d0cac37",
			"revisionTime": "2018-04-06T17:35:14Z"
		},
		{
			"checksumSHA1": "+I7fgoQlrnTUGW5krqNLadWwtjg=",
			"path": "github.com/hashicorp/consul/agent/consul/autopilot",
			"revision": "464bad03cb4524866347e2a71b6779942d0cac37",
			"revisionTime": "2018-04-06T17:35:14Z"
		},
		{
			"checksumSHA1": "jAUWYjMdvuTTVoxCq5nu+rW5zRw=",
			"path": "github.com/hashicorp/consul/agent/consul/fsm",
			"revision": "464bad03cb4524866347e2a71b6779942d0cac37",
			"revisionTime": "2018-04-06T17:35:14Z"
		},
		{
			"checksumSHA1": "Rxu3hUQJQffhKGWqtkLZ/aiIcxU=",
			"path": "github.com/hashicorp/consul/agent/consul/prepared_query",
			"revision": "464bad03cb4524866347e2a71b6779942d0cac37",
			"revisionTime": "2018-04-06T17:35:14Z"
		},
		{
			"checksumSHA1": "+AJcz4uDhvCV563z/yLmqnqbrFk=",
			"path": "github.com/hashicorp/consul/agent/consul/state",
			"revision": "464bad03cb4524866347e2a71b6779942d0cac37",
			"revisionTime": "2018-04-06T17:35:14Z"
		},
		{
			"checksumSHA1": "rRcfUFaAdn66OGZQqFCNaY5Hykw=",
			"path": "github.com/hashicorp/consul/agent/exec",
			"revision": "464bad03cb4524866347e2a71b6779942d0cac37",
			"revisionTime": "2018-04-06T17:35:14Z"
		},
		{
			"checksumSHA1": "3E+g0iAmL9Ks+9v9OribuAhQblo=",
			"path": "github.com/hashicorp/consul/agent/local",
			"revision": "464bad03cb4524866347e2a71b6779942d0cac37",
			"revisionTime": "2018-04-06T17:35:14Z"
		},
		{
			"checksumSHA1": "wDaZM9DmjEDRYVA03BwAYRSypcI=",
			"path": "github.com/hashicorp/consul/agent/metadata",
			"revision": "464bad03cb4524866347e2a71b6779942d0cac37",
			"revisionTime": "2018-04-06T17:35:14Z"
		},
		{
			"checksumSHA1": "wMLbBVoAX5vUrpeUxK1XAMBrSxY=",
			"path": "github.com/hashicorp/consul/agent/pool",
			"revision": "464bad03cb4524866347e2a71b6779942d0cac37",
			"revisionTime": "2018-04-06T17:35:14Z"
		},
		{
			"checksumSHA1": "CJE+e2y7B5xC3PyMxEvmZt71Ms0=",
			"path": "github.com/hashicorp/consul/agent/router",
			"revision": "464bad03cb4524866347e2a71b6779942d0cac37",
			"revisionTime": "2018-04-06T17:35:14Z"
		},
		{
			"checksumSHA1": "8GBjgrrZAzAzOLsl6dac7S4DWU8=",
			"path": "github.com/hashicorp/consul/agent/structs",
			"revision": "464bad03cb4524866347e2a71b6779942d0cac37",
			"revisionTime": "2018-04-06T17:35:14Z"
		},
		{
			"checksumSHA1": "TmD4Qsgp2wuiJlt7SViaNsHvsxo=",
			"path": "github.com/hashicorp/consul/agent/systemd",
			"revision": "464bad03cb4524866347e2a71b6779942d0cac37",
			"revisionTime": "2018-04-06T17:35:14Z"
		},
		{
			"checksumSHA1": "vHUKhL8F8q3+eWjeyJ+ItzxZzl4=",
			"path": "github.com/hashicorp/consul/agent/token",
			"revision": "464bad03cb4524866347e2a71b6779942d0cac37",
			"revisionTime": "2018-04-06T17:35:14Z"
		},
		{
			"checksumSHA1": "kyIY65HDhRgJDcgVvqOsYNdn69M=",
			"path": "github.com/hashicorp/consul/api",
			"revision": "464bad03cb4524866347e2a71b6779942d0cac37",
			"revisionTime": "2018-04-06T17:35:14Z"
		},
		{
			"checksumSHA1": "72syivPTWVAPoXSNRoPMQp3Rvw4=",
			"path": "github.com/hashicorp/consul/command",
			"revision": "464bad03cb4524866347e2a71b6779942d0cac37",
			"revisionTime": "2018-04-06T17:35:14Z"
		},
		{
			"checksumSHA1": "lCfvOYUWlvcDfhd6ae6NCCOpUok=",
			"path": "github.com/hashicorp/consul/command/agent",
			"revision": "464bad03cb4524866347e2a71b6779942d0cac37",
			"revisionTime": "2018-04-06T17:35:14Z"
		},
		{
			"checksumSHA1": "kARp5T6HeVXijDDc7DU65g09fqc=",
			"path": "github.com/hashicorp/consul/command/catalog",
			"revision": "464bad03cb4524866347e2a71b6779942d0cac37",
			"revisionTime": "2018-04-06T17:35:14Z"
		},
		{
			"checksumSHA1": "dPZeIwH6g8CgaZr5KwIhahdKitU=",
			"path": "github.com/hashicorp/consul/command/catalog/list/dc",
			"revision": "464bad03cb4524866347e2a71b6779942d0cac37",
			"revisionTime": "2018-04-06T17:35:14Z"
		},
		{
			"checksumSHA1": "kTi5yT5lgkWmyNPx3GN15OOC4lo=",
			"path": "github.com/hashicorp/consul/command/catalog/list/nodes",
			"revision": "464bad03cb4524866347e2a71b6779942d0cac37",
			"revisionTime": "2018-04-06T17:35:14Z"
		},
		{
			"checksumSHA1": "HWVzWJnpQIeNBlPG6OmUKlPjgBQ=",
			"path": "github.com/hashicorp/consul/command/catalog/list/services",
			"revision": "464bad03cb4524866347e2a71b6779942d0cac37",
			"revisionTime": "2018-04-06T17:35:14Z"
		},
		{
			"checksumSHA1": "4GxfwXNW4OSjI+sOTxQz4Vdw9mA=",
			"path": "github.com/hashicorp/consul/command/event",
			"revision": "464bad03cb4524866347e2a71b6779942d0cac37",
			"revisionTime": "2018-04-06T17:35:14Z"
		},
		{
			"checksumSHA1": "DYWnerUx3xxtkLUbZ27/be/Cf3I=",
			"path": "github.com/hashicorp/consul/command/exec",
			"revision": "464bad03cb4524866347e2a71b6779942d0cac37",
			"revisionTime": "2018-04-06T17:35:14Z"
		},
		{
			"checksumSHA1": "soNN4xaHTbeXFgNkZ7cX0gbFXQk=",
			"path": "github.com/hashicorp/consul/command/flags",
			"revision": "464bad03cb4524866347e2a71b6779942d0cac37",
			"revisionTime": "2018-04-06T17:35:14Z"
		},
		{
			"checksumSHA1": "GTRaiLflLYykFdglepxWSkh64Ds=",
			"path": "github.com/hashicorp/consul/command/forceleave",
			"revision": "464bad03cb4524866347e2a71b6779942d0cac37",
			"revisionTime": "2018-04-06T17:35:14Z"
		},
		{
			"checksumSHA1": "nZ2I6R3txOXI9AiMirPvlCjXMZQ=",
			"path": "github.com/hashicorp/consul/command/info",
			"revision": "464bad03cb4524866347e2a71b6779942d0cac37",
			"revisionTime": "2018-04-06T17:35:14Z"
		},
		{
			"checksumSHA1": "jxe5O7GA3nHN1JUVwAaT/TFpeqs=",
			"path": "github.com/hashicorp/consul/command/join",
			"revision": "464bad03cb4524866347e2a71b6779942d0cac37",
			"revisionTime": "2018-04-06T17:35:14Z"
		},
		{
			"checksumSHA1": "tRVp1jQkZaTj2UNUT3IcV/nrZPw=",
			"path": "github.com/hashicorp/consul/command/keygen",
			"revision": "464bad03cb4524866347e2a71b6779942d0cac37",
			"revisionTime": "2018-04-06T17:35:14Z"
		},
		{
			"checksumSHA1": "46fBTO7c1JM5Rqwytpd/2G4qj5M=",
			"path": "github.com/hashicorp/consul/command/keyring",
			"revision": "464bad03cb4524866347e2a71b6779942d0cac37",
			"revisionTime": "2018-04-06T17:35:14Z"
		},
		{
			"checksumSHA1": "C3rB8pJXUDwNrPc8dmsW6kCCDSk=",
			"path": "github.com/hashicorp/consul/command/kv",
			"revision": "464bad03cb4524866347e2a71b6779942d0cac37",
			"revisionTime": "2018-04-06T17:35:14Z"
		},
		{
			"checksumSHA1": "HhpghABQMubkg4JEHi/kfoKNUck=",
			"path": "github.com/hashicorp/consul/command/kv/del",
			"revision": "464bad03cb4524866347e2a71b6779942d0cac37",
			"revisionTime": "2018-04-06T17:35:14Z"
		},
		{
			"checksumSHA1": "oE0XGj+KCpIrOwyAtyNsE/ruulo=",
			"path": "github.com/hashicorp/consul/command/kv/exp",
			"revision": "464bad03cb4524866347e2a71b6779942d0cac37",
			"revisionTime": "2018-04-06T17:35:14Z"
		},
		{
			"checksumSHA1": "STcdnHEvTyVt3/0/i23uPYy0uSA=",
			"path": "github.com/hashicorp/consul/command/kv/get",
			"revision": "464bad03cb4524866347e2a71b6779942d0cac37",
			"revisionTime": "2018-04-06T17:35:14Z"
		},
		{
			"checksumSHA1": "82Tgl7DbaYllkeXZu6VdCYqh1lQ=",
			"path": "github.com/hashicorp/consul/command/kv/imp",
			"revision": "464bad03cb4524866347e2a71b6779942d0cac37",
			"revisionTime": "2018-04-06T17:35:14Z"
		},
		{
			"checksumSHA1": "1bCv1sP0gWQxBVUxHpcUYLOUT0k=",
			"path": "github.com/hashicorp/consul/command/kv/impexp",
			"revision": "464bad03cb4524866347e2a71b6779942d0cac37",
			"revisionTime": "2018-04-06T17:35:14Z"
		},
		{
			"checksumSHA1": "B+O9H8LrZw2cF/WFJ2VlKbtm/vs=",
			"path": "github.com/hashicorp/consul/command/kv/put",
			"revision": "464bad03cb4524866347e2a71b6779942d0cac37",
			"revisionTime": "2018-04-06T17:35:14Z"
		},
		{
			"checksumSHA1": "QH7RZs1ybi7gmrYfus1FUftrR28=",
			"path": "github.com/hashicorp/consul/command/leave",
			"revision": "464bad03cb4524866347e2a71b6779942d0cac37",
			"revisionTime": "2018-04-06T17:35:14Z"
		},
		{
			"checksumSHA1": "7Se9igjlAtSagZe6Z8atlJ4kQnk=",
			"path": "github.com/hashicorp/consul/command/lock",
			"revision": "464bad03cb4524866347e2a71b6779942d0cac37",
			"revisionTime": "2018-04-06T17:35:14Z"
		},
		{
			"checksumSHA1": "TTTFjlTXtTS22tw30JQKwf5byxA=",
			"path": "github.com/hashicorp/consul/command/maint",
			"revision": "464bad03cb4524866347e2a71b6779942d0cac37",
			"revisionTime": "2018-04-06T17:35:14Z"
		},
		{
			"checksumSHA1": "Z+mTJpqh1QX7tTsQjvHf8+TlgEk=",
			"path": "github.com/hashicorp/consul/command/members",
			"revision": "464bad03cb4524866347e2a71b6779942d0cac37",
			"revisionTime": "2018-04-06T17:35:14Z"
		},
		{
			"checksumSHA1": "8CskhrL6g/WMEuC3Jk140NTmvMs=",
			"path": "github.com/hashicorp/consul/command/monitor",
			"revision": "464bad03cb4524866347e2a71b6779942d0cac37",
			"revisionTime": "2018-04-06T17:35:14Z"
		},
		{
			"checksumSHA1": "mWyadN5Do4x9+IyjtHnW6ShpIKM=",
			"path": "github.com/hashicorp/consul/command/operator",
			"revision": "464bad03cb4524866347e2a71b6779942d0cac37",
			"revisionTime": "2018-04-06T17:35:14Z"
		},
		{
			"checksumSHA1": "xTZsBcwPbgnLByGuLE+zkJuJK0A=",
			"path": "github.com/hashicorp/consul/command/operator/autopilot",
			"revision": "464bad03cb4524866347e2a71b6779942d0cac37",
			"revisionTime": "2018-04-06T17:35:14Z"
		},
		{
			"checksumSHA1": "2lbnJ1q9DuiHUqXxwuxw+AHK9AY=",
			"path": "github.com/hashicorp/consul/command/operator/autopilot/get",
			"revision": "464bad03cb4524866347e2a71b6779942d0cac37",
			"revisionTime": "2018-04-06T17:35:14Z"
		},
		{
			"checksumSHA1": "q8hW3vlnN5w7yk+3IA1Zl0D1EpA=",
			"path": "github.com/hashicorp/consul/command/operator/autopilot/set",
			"revision": "464bad03cb4524866347e2a71b6779942d0cac37",
			"revisionTime": "2018-04-06T17:35:14Z"
		},
		{
			"checksumSHA1": "r1LhgrWNi77Hr+aRQ995KN4SXv4=",
			"path": "github.com/hashicorp/consul/command/operator/raft",
			"revision": "464bad03cb4524866347e2a71b6779942d0cac37",
			"revisionTime": "2018-04-06T17:35:14Z"
		},
		{
			"checksumSHA1": "31EZnM9paBU6Mnd/weESXQ9c+Lo=",
			"path": "github.com/hashicorp/consul/command/operator/raft/listpeers",
			"revision": "464bad03cb4524866347e2a71b6779942d0cac37",
			"revisionTime": "2018-04-06T17:35:14Z"
		},
		{
			"checksumSHA1": "HJGYWNsCpQvNB9all8gXZbyfGto=",
			"path": "github.com/hashicorp/consul/command/operator/raft/removepeer",
			"revision": "464bad03cb4524866347e2a71b6779942d0cac37",
			"revisionTime": "2018-04-06T17:35:14Z"
		},
		{
			"checksumSHA1": "HugCQeg+HGyca9G/VmFyiyMOdVQ=",
			"path": "github.com/hashicorp/consul/command/reload",
			"revision": "464bad03cb4524866347e2a71b6779942d0cac37",
			"revisionTime": "2018-04-06T17:35:14Z"
		},
		{
			"checksumSHA1": "ZqApaO0mhx2YwmahFDhYvz2hirU=",
			"path": "github.com/hashicorp/consul/command/rtt",
			"revision": "464bad03cb4524866347e2a71b6779942d0cac37",
			"revisionTime": "2018-04-06T17:35:14Z"
		},
		{
			"checksumSHA1": "nUEzP7tSAt4FqKYF75LmX+vTJJM=",
			"path": "github.com/hashicorp/consul/command/snapshot",
			"revision": "464bad03cb4524866347e2a71b6779942d0cac37",
			"revisionTime": "2018-04-06T17:35:14Z"
		},
		{
			"checksumSHA1": "SLp0UykKvDB0uTLc3Mc2yA10SGg=",
			"path": "github.com/hashicorp/consul/command/snapshot/inspect",
			"revision": "464bad03cb4524866347e2a71b6779942d0cac37",
			"revisionTime": "2018-04-06T17:35:14Z"
		},
		{
			"checksumSHA1": "aJUlTE1+T4+6tsag1P0NKBZzWhE=",
			"path": "github.com/hashicorp/consul/command/snapshot/restore",
			"revision": "464bad03cb4524866347e2a71b6779942d0cac37",
			"revisionTime": "2018-04-06T17:35:14Z"
		},
		{
			"checksumSHA1": "JrFIAzT1zGfQr5PeSjQUCVcGSmU=",
			"path": "github.com/hashicorp/consul/command/snapshot/save",
			"revision": "464bad03cb4524866347e2a71b6779942d0cac37",
			"revisionTime": "2018-04-06T17:35:14Z"
		},
		{
			"checksumSHA1": "7ks5S6GYgH0aQm1WmopuiFu9F/E=",
			"path": "github.com/hashicorp/consul/command/validate",
			"revision": "464bad03cb4524866347e2a71b6779942d0cac37",
			"revisionTime": "2018-04-06T17:35:14Z"
		},
		{
			"checksumSHA1": "cBFpQxithnXMy3K18kQqgXM+rqg=",
			"path": "github.com/hashicorp/consul/command/version",
			"revision": "464bad03cb4524866347e2a71b6779942d0cac37",
			"revisionTime": "2018-04-06T17:35:14Z"
		},
		{
			"checksumSHA1": "DpExIvL9Q+6BES6O7qDuGZqxvDI=",
			"path": "github.com/hashicorp/consul/command/watch",
			"revision": "464bad03cb4524866347e2a71b6779942d0cac37",
			"revisionTime": "2018-04-06T17:35:14Z"
		},
		{
			"checksumSHA1": "OrwZyQy/nUWHDT3Hy+x2cA1+ENs=",
			"path": "github.com/hashicorp/consul/ipaddr",
			"revision": "464bad03cb4524866347e2a71b6779942d0cac37",
			"revisionTime": "2018-04-06T17:35:14Z"
		},
		{
			"checksumSHA1": "Nrh9BhiivRyJiuPzttstmq9xl/w=",
			"path": "github.com/hashicorp/consul/lib",
			"revision": "464bad03cb4524866347e2a71b6779942d0cac37",
			"revisionTime": "2018-04-06T17:35:14Z"
		},
		{
			"checksumSHA1": "E28E4zR1FN2v1Xiq4FUER7KVN9M=",
			"path": "github.com/hashicorp/consul/lib/freeport",
			"revision": "464bad03cb4524866347e2a71b6779942d0cac37",
			"revisionTime": "2018-04-06T17:35:14Z"
		},
		{
			"checksumSHA1": "zCKAr9ExZSpQkeAIn9fgVDA5jxs=",
			"path": "github.com/hashicorp/consul/logger",
			"revision": "464bad03cb4524866347e2a71b6779942d0cac37",
			"revisionTime": "2018-04-06T17:35:14Z"
		},
		{
			"checksumSHA1": "2OCHTDNAC7sEGYSOpbhu3GZI8wU=",
			"path": "github.com/hashicorp/consul/sentinel",
			"revision": "464bad03cb4524866347e2a71b6779942d0cac37",
			"revisionTime": "2018-04-06T17:35:14Z"
		},
		{
			"checksumSHA1": "v1O00Y0sKKJewRU5g4S9Xj5OGXc=",
			"path": "github.com/hashicorp/consul/snapshot",
			"revision": "464bad03cb4524866347e2a71b6779942d0cac37",
			"revisionTime": "2018-04-06T17:35:14Z"
		},
		{
			"checksumSHA1": "SCb2b91UYiB/23+SNDBlU5OZfFA=",
			"path": "github.com/hashicorp/consul/testutil/retry",
			"revision": "464bad03cb4524866347e2a71b6779942d0cac37",
			"revisionTime": "2018-04-06T17:35:14Z"
		},
		{
			"checksumSHA1": "cbrDWLhvA17Z/o6IlXQux/R06oU=",
			"path": "github.com/hashicorp/consul/tlsutil",
			"revision": "464bad03cb4524866347e2a71b6779942d0cac37",
			"revisionTime": "2018-04-06T17:35:14Z"
		},
		{
			"checksumSHA1": "bYK/7DsyTM3YDjvc0RRUH4I+jic=",
			"path": "github.com/hashicorp/consul/types",
			"revision": "464bad03cb4524866347e2a71b6779942d0cac37",
			"revisionTime": "2018-04-06T17:35:14Z"
		},
		{
			"checksumSHA1": "WFd/snM/KtN2AU5ppWYfMRlkM4c=",
			"path": "github.com/hashicorp/consul/version",
			"revision": "464bad03cb4524866347e2a71b6779942d0cac37",
			"revisionTime": "2018-04-06T17:35:14Z"
		},
		{
			"checksumSHA1": "kNV7+BTlZCIKK+Vpi2ysDVY8V8Q=",
			"path": "github.com/hashicorp/consul/watch",
			"revision": "464bad03cb4524866347e2a71b6779942d0cac37",
			"revisionTime": "2018-04-06T17:35:14Z"
		},
		{
			"checksumSHA1": "cdOCt0Yb+hdErz8NAQqayxPmRsY=",
			"path": "github.com/hashicorp/errwrap",
			"revision": "464bad03cb4524866347e2a71b6779942d0cac37",
			"revisionTime": "2018-04-06T17:35:14Z"
		},
		{
			"checksumSHA1": "D267IUMW2rcb+vNe3QU+xhfSrgY=",
			"path": "github.com/hashicorp/go-checkpoint",
			"revision": "464bad03cb4524866347e2a71b6779942d0cac37",
			"revisionTime": "2018-04-06T17:35:14Z"
		},
		{
			"checksumSHA1": "YAq1rqZIp+M74Q+jMBQkkMKm3VM=",
			"path": "github.com/hashicorp/go-cleanhttp",
			"revision": "464bad03cb4524866347e2a71b6779942d0cac37",
			"revisionTime": "2018-04-06T17:35:14Z"
		},
		{
			"checksumSHA1": "yG6DzmNiB7kOdLcgvI1v9GacoSA=",
			"path": "github.com/hashicorp/go-discover",
			"revision": "464bad03cb4524866347e2a71b6779942d0cac37",
			"revisionTime": "2018-04-06T17:35:14Z"
		},
		{
			"checksumSHA1": "xVoR7VXuv9bbgg9oIf9hQ303FUk=",
			"path": "github.com/hashicorp/go-discover/provider/aliyun",
			"revision": "464bad03cb4524866347e2a71b6779942d0cac37",
			"revisionTime": "2018-04-06T17:35:14Z"
		},
		{
			"checksumSHA1": "yqEE+s2cwM5iCf8brRPY8NkOB8s=",
			"path": "github.com/hashicorp/go-discover/provider/aws",
			"revision": "464bad03cb4524866347e2a71b6779942d0cac37",
			"revisionTime": "2018-04-06T17:35:14Z"
		},
		{
			"checksumSHA1": "8Lq4HzdS0sXgqqp8FdGXh9qmJjo=",
			"path": "github.com/hashicorp/go-discover/provider/azure",
			"revision": "464bad03cb4524866347e2a71b6779942d0cac37",
			"revisionTime": "2018-04-06T17:35:14Z"
		},
		{
			"checksumSHA1": "O22uGXPQ0mqVkwOXvFfRXZfqvhc=",
			"path": "github.com/hashicorp/go-discover/provider/digitalocean",
			"revision": "464bad03cb4524866347e2a71b6779942d0cac37",
			"revisionTime": "2018-04-06T17:35:14Z"
		},
		{
			"checksumSHA1": "v5InyltMJ9hjKAYAXQJCKUNkaFM=",
			"path": "github.com/hashicorp/go-discover/provider/gce",
			"revision": "464bad03cb4524866347e2a71b6779942d0cac37",
			"revisionTime": "2018-04-06T17:35:14Z"
		},
		{
			"checksumSHA1": "0na3O6VgFqzMkJzmL6R3S0zrMIM=",
			"path": "github.com/hashicorp/go-discover/provider/os",
			"revision": "464bad03cb4524866347e2a71b6779942d0cac37",
			"revisionTime": "2018-04-06T17:35:14Z"
		},
		{
			"checksumSHA1": "CWYNxFhnoujLM1N2vKthdk8BCCg=",
			"path": "github.com/hashicorp/go-discover/provider/scaleway",
			"revision": "464bad03cb4524866347e2a71b6779942d0cac37",
			"revisionTime": "2018-04-06T17:35:14Z"
		},
		{
			"checksumSHA1": "CUxcrOG84GjIReanZJtaP1fxaUA=",
			"path": "github.com/hashicorp/go-discover/provider/softlayer",
			"revision": "464bad03cb4524866347e2a71b6779942d0cac37",
			"revisionTime": "2018-04-06T17:35:14Z"
		},
		{
			"checksumSHA1": "Cas2nprG6pWzf05A2F/OlnjUu2Y=",
			"path": "github.com/hashicorp/go-immutable-radix",
			"revision": "464bad03cb4524866347e2a71b6779942d0cac37",
			"revisionTime": "2018-04-06T17:35:14Z"
		},
		{
			"checksumSHA1": "T65qvYBTy4rYks7oN+U0muEqtRw=",
			"path": "github.com/hashicorp/go-memdb",
			"revision": "464bad03cb4524866347e2a71b6779942d0cac37",
			"revisionTime": "2018-04-06T17:35:14Z"
		},
		{
			"checksumSHA1": "TNlVzNR1OaajcNi3CbQ3bGbaLGU=",
			"path": "github.com/hashicorp/go-msgpack/codec",
			"revision": "464bad03cb4524866347e2a71b6779942d0cac37",
			"revisionTime": "2018-04-06T17:35:14Z"
		},
		{
			"checksumSHA1": "lrSl49G23l6NhfilxPM0XFs5rZo=",
			"path": "github.com/hashicorp/go-multierror",
			"revision": "464bad03cb4524866347e2a71b6779942d0cac37",
			"revisionTime": "2018-04-06T17:35:14Z"
		},
		{
			"checksumSHA1": "yzoWV7yrS/TvOrKy5ZrdUjsYaOA=",
			"path": "github.com/hashicorp/go-retryablehttp",
			"revision": "464bad03cb4524866347e2a71b6779942d0cac37",
			"revisionTime": "2018-04-06T17:35:14Z"
		},
		{
			"checksumSHA1": "A1PcINvF3UiwHRKn8UcgARgvGRs=",
			"path": "github.com/hashicorp/go-rootcerts",
			"revision": "464bad03cb4524866347e2a71b6779942d0cac37",
			"revisionTime": "2018-04-06T17:35:14Z"
		},
		{
			"checksumSHA1": "eCWvhgknHMj5K19ePPjIA3l401Q=",
			"path": "github.com/hashicorp/go-sockaddr",
			"revision": "464bad03cb4524866347e2a71b6779942d0cac37",
			"revisionTime": "2018-04-06T17:35:14Z"
		},
		{
			"checksumSHA1": "PDp9DVLvf3KWxhs4G4DpIwauMSU=",
			"path": "github.com/hashicorp/go-sockaddr/template",
			"revision": "464bad03cb4524866347e2a71b6779942d0cac37",
			"revisionTime": "2018-04-06T17:35:14Z"
		},
		{
			"checksumSHA1": "qh5vA7tAEfJWJTkJm6H+kWg+ztU=",
			"path": "github.com/hashicorp/go-syslog",
			"revision": "326bf4a7f709d263f964a6a96558676b103f3534",
			"revisionTime": "2017-08-29T12:00:34Z"
		},
		{
			"checksumSHA1": "mAkPa/RLuIwN53GbwIEMATexams=",
			"path": "github.com/hashicorp/go-uuid",
			"revision": "464bad03cb4524866347e2a71b6779942d0cac37",
			"revisionTime": "2018-04-06T17:35:14Z"
		},
		{
			"checksumSHA1": "tUGxc7rfX0cmhOOUDhMuAZ9rWsA=",
			"path": "github.com/hashicorp/go-version",
			"revision": "464bad03cb4524866347e2a71b6779942d0cac37",
			"revisionTime": "2018-04-06T17:35:14Z"
		},
		{
			"checksumSHA1": "UquR8kc0nKU285HwLbkievlLQz4=",
			"path": "github.com/hashicorp/golang-lru",
			"revision": "0fb14efe8c47ae851c0034ed7a448854d3d34cf3",
			"revisionTime": "2018-02-01T23:52:37Z"
		},
		{
			"checksumSHA1": "8Z637dcPkbR5HdLQQBp/9jTbx9Y=",
			"path": "github.com/hashicorp/golang-lru/simplelru",
			"revision": "0fb14efe8c47ae851c0034ed7a448854d3d34cf3",
			"revisionTime": "2018-02-01T23:52:37Z"
		},
		{
			"checksumSHA1": "HtpYAWHvd9mq+mHkpo7z8PGzMik=",
			"path": "github.com/hashicorp/hcl",
			"revision": "f40e974e75af4e271d97ce0fc917af5898ae7bda",
			"revisionTime": "2018-03-20T20:20:55Z"
		},
		{
			"checksumSHA1": "XQmjDva9JCGGkIecOgwtBEMCJhU=",
			"path": "github.com/hashicorp/hcl/hcl/ast",
			"revision": "f40e974e75af4e271d97ce0fc917af5898ae7bda",
			"revisionTime": "2018-03-20T20:20:55Z"
		},
		{
			"checksumSHA1": "/15SVLnCDzxICSatuYbfctrcpSM=",
			"path": "github.com/hashicorp/hcl/hcl/parser",
			"revision": "f40e974e75af4e271d97ce0fc917af5898ae7bda",
			"revisionTime": "2018-03-20T20:20:55Z"
		},
		{
			"checksumSHA1": "WR1BjzDKgv6uE+3ShcDTYz0Gl6A=",
			"path": "github.com/hashicorp/hcl/hcl/printer",
			"revision": "f40e974e75af4e271d97ce0fc917af5898ae7bda",
			"revisionTime": "2018-03-20T20:20:55Z"
		},
		{
			"checksumSHA1": "2yAyqWxkMg1qpjx502/styJhiwg=",
			"path": "github.com/hashicorp/hcl/hcl/scanner",
			"revision": "f40e974e75af4e271d97ce0fc917af5898ae7bda",
			"revisionTime": "2018-03-20T20:20:55Z"
		},
		{
			"checksumSHA1": "oS3SCN9Wd6D8/LG0Yx1fu84a7gI=",
			"path": "github.com/hashicorp/hcl/hcl/strconv",
			"revision": "f40e974e75af4e271d97ce0fc917af5898ae7bda",
			"revisionTime": "2018-03-20T20:20:55Z"
		},
		{
			"checksumSHA1": "c6yprzj06ASwCo18TtbbNNBHljA=",
			"path": "github.com/hashicorp/hcl/hcl/token",
			"revision": "f40e974e75af4e271d97ce0fc917af5898ae7bda",
			"revisionTime": "2018-03-20T20:20:55Z"
		},
		{
			"checksumSHA1": "PwlfXt7mFS8UYzWxOK5DOq0yxS0=",
			"path": "github.com/hashicorp/hcl/json/parser",
			"revision": "f40e974e75af4e271d97ce0fc917af5898ae7bda",
			"revisionTime": "2018-03-20T20:20:55Z"
		},
		{
			"checksumSHA1": "afrZ8VmAwfTdDAYVgNSXbxa4GsA=",
			"path": "github.com/hashicorp/hcl/json/scanner",
			"revision": "f40e974e75af4e271d97ce0fc917af5898ae7bda",
			"revisionTime": "2018-03-20T20:20:55Z"
		},
		{
			"checksumSHA1": "fNlXQCQEnb+B3k5UDL/r15xtSJY=",
			"path": "github.com/hashicorp/hcl/json/token",
			"revision": "f40e974e75af4e271d97ce0fc917af5898ae7bda",
			"revisionTime": "2018-03-20T20:20:55Z"
		},
		{
			"checksumSHA1": "kqCMCHy2b+RBMKC+ER+OPqp8C3E=",
			"path": "github.com/hashicorp/hil",
			"revision": "464bad03cb4524866347e2a71b6779942d0cac37",
			"revisionTime": "2018-04-06T17:35:14Z"
		},
		{
			"checksumSHA1": "UICubs001+Q4MsUf9zl2vcMzWQQ=",
			"path": "github.com/hashicorp/hil/ast",
			"revision": "464bad03cb4524866347e2a71b6779942d0cac37",
			"revisionTime": "2018-04-06T17:35:14Z"
		},
		{
			"checksumSHA1": "vt+P9D2yWDO3gdvdgCzwqunlhxU=",
			"path": "github.com/hashicorp/logutils",
			"revision": "464bad03cb4524866347e2a71b6779942d0cac37",
			"revisionTime": "2018-04-06T17:35:14Z"
		},
		{
			"checksumSHA1": "88DoUaWD6hS1KTt57RMQ7wxHu/k=",
			"path": "github.com/hashicorp/memberlist",
			"revision": "464bad03cb4524866347e2a71b6779942d0cac37",
			"revisionTime": "2018-04-06T17:35:14Z"
		},
		{
			"checksumSHA1": "qnlqWJYV81ENr61SZk9c65R1mDo=",
			"path": "github.com/hashicorp/net-rpc-msgpackrpc",
			"revision": "464bad03cb4524866347e2a71b6779942d0cac37",
			"revisionTime": "2018-04-06T17:35:14Z"
		},
		{
			"checksumSHA1": "LnMh6ZxLFqLXfyVJxVswjjjhszQ=",
			"path": "github.com/hashicorp/raft",
			"revision": "464bad03cb4524866347e2a71b6779942d0cac37",
			"revisionTime": "2018-04-06T17:35:14Z"
		},
		{
			"checksumSHA1": "vXgcIihk16l/7ddKIlZoXsR79Qo=",
			"path": "github.com/hashicorp/raft-boltdb",
			"revision": "464bad03cb4524866347e2a71b6779942d0cac37",
			"revisionTime": "2018-04-06T17:35:14Z"
		},
		{
			"checksumSHA1": "0PeWsO2aI+2PgVYlYlDPKfzCLEQ=",
			"path": "github.com/hashicorp/serf/coordinate",
			"revision": "464bad03cb4524866347e2a71b6779942d0cac37",
			"revisionTime": "2018-04-06T17:35:14Z"
		},
		{
			"checksumSHA1": "QGImnWfhk0ILLZszcf3vRs/Ft7g=",
			"path": "github.com/hashicorp/serf/serf",
			"revision": "464bad03cb4524866347e2a71b6779942d0cac37",
			"revisionTime": "2018-04-06T17:35:14Z"
		},
		{
			"checksumSHA1": "wUzTQSmNFwhj1eCxwdiTLpc0uSI=",
			"path": "github.com/hashicorp/yamux",
			"revision": "464bad03cb4524866347e2a71b6779942d0cac37",
			"revisionTime": "2018-04-06T17:35:14Z"
		},
		{
			"checksumSHA1": "EZeV0QZvFvXk/Dnt9yFa9ob8l3k=",
			"origin": "github.com/Masterminds/sprig/vendor/github.com/huandu/xstrings",
			"path": "github.com/huandu/xstrings",
			"revision": "6b2a58267f6a8b1dc8e2eb5519b984008fa85e8c",
			"revisionTime": "2018-04-03T01:34:13Z"
		},
		{
			"checksumSHA1": "/MbkohdDPqGPeAkHq6ZkInB/WD0=",
			"path": "github.com/imdario/mergo",
			"revision": "0d4b488675fdec1dde48751b05ab530cf0b630e1",
			"revisionTime": "2018-01-26T22:59:47Z"
		},
		{
			"checksumSHA1": "YjZiQ5N552dJ7GpJ2P4TTRu4PKI=",
			"path": "github.com/inconshreveable/go-update",
			"revision": "8152e7eb6ccf8679a64582a66b78519688d156ad",
			"revisionTime": "2016-01-12T19:33:35Z"
		},
		{
			"checksumSHA1": "LeFW+ad/zlj30+Z0O4wwnXrVUSQ=",
			"path": "github.com/inconshreveable/go-update/internal/binarydist",
			"revision": "8152e7eb6ccf8679a64582a66b78519688d156ad",
			"revisionTime": "2016-01-12T19:33:35Z"
		},
		{
			"checksumSHA1": "H63+DW/S2nASpHk59G1wEUZD1qk=",
			"path": "github.com/inconshreveable/go-update/internal/osext",
			"revision": "8152e7eb6ccf8679a64582a66b78519688d156ad",
			"revisionTime": "2016-01-12T19:33:35Z"
		},
		{
			"checksumSHA1": "jTmR+fQieLQi9P4D7XGMPL4uQ8g=",
			"path": "github.com/jaytaylor/html2text",
			"revision": "190166da35878a77103b951ae035a473531c1fc2",
			"revisionTime": "2018-02-22T21:37:40Z"
		},
		{
			"checksumSHA1": "U1JIboVGIlZQir/LHIN//Jy2ZZQ=",
			"path": "github.com/jcuga/golongpoll",
			"revision": "6f70b008d155ed04693bcb8ebe0b693820bebee5",
			"revisionTime": "2016-08-21T02:51:52Z"
		},
		{
			"checksumSHA1": "BcqIGyXfUuZIg2UUmWyf2AZeRk8=",
			"origin": "github.com/mholt/caddy/vendor/github.com/jimstudt/http-authentication/basic",
			"path": "github.com/jimstudt/http-authentication/basic",
			"revision": "f1eaae9b0d4a6e37882ba2cd38cc842513c502cf",
			"revisionTime": "2018-03-19T02:42:43Z"
		},
		{
			"checksumSHA1": "atFTH73uH2FkPpqock5dEp5PL08=",
			"path": "github.com/jinzhu/copier",
			"revision": "7e38e58719c33e0d44d585c4ab477a30f8cb82dd",
			"revisionTime": "2018-03-08T03:41:24Z"
		},
		{
			"checksumSHA1": "0ZrwvB6KoGPj2PoDNSEJwxQ6Mog=",
			"origin": "github.com/hashicorp/go-discover/provider/aws/vendor/github.com/jmespath/go-jmespath",
			"path": "github.com/jmespath/go-jmespath",
			"revision": "464bad03cb4524866347e2a71b6779942d0cac37",
			"revisionTime": "2018-04-06T17:35:14Z"
		},
		{
			"checksumSHA1": "htwRqmZAo4/R9oNE1TGIECyTj4w=",
			"path": "github.com/jmoiron/sqlx",
			"revision": "cf35089a197953c69420c8d0cecda90809764b1d",
			"revisionTime": "2018-02-28T18:46:24Z"
		},
		{
			"checksumSHA1": "bXFrevmVL5Q2EwYlRHlPihxvAJA=",
			"path": "github.com/jmoiron/sqlx/reflectx",
			"revision": "cf35089a197953c69420c8d0cecda90809764b1d",
			"revisionTime": "2018-02-28T18:46:24Z"
		},
		{
			"checksumSHA1": "zlcfqKFPHDWeH/s3486mhMZw2yA=",
			"origin": "github.com/coreos/dex/vendor/github.com/jonboulle/clockwork",
			"path": "github.com/jonboulle/clockwork",
			"revision": "a8abebc32ad372328714d3845f4d32666717e3f4",
			"revisionTime": "2018-04-06T10:54:59Z"
		},
		{
			"checksumSHA1": "cIiyvAduLLFvu+tg1Qr5Jw3jeWo=",
			"path": "github.com/jtolds/gls",
			"revision": "b4936e06046bbecbb94cae9c18127ebe510a2cb9",
			"revisionTime": "2018-11-10T20:28:10Z"
		},
		{
			"checksumSHA1": "b4Bd+o7lqSpiJr8eYHrfn6Y5iPE=",
			"path": "github.com/juju/ansiterm",
			"revision": "720a0952cc2ac777afc295d9861263e2a4cf96a1",
			"revisionTime": "2018-01-09T21:29:12Z"
		},
		{
			"checksumSHA1": "XDKaGjOQfEl5/tZzdJF5wbzh0dU=",
			"path": "github.com/juju/ansiterm/tabwriter",
			"revision": "720a0952cc2ac777afc295d9861263e2a4cf96a1",
			"revisionTime": "2018-01-09T21:29:12Z"
		},
		{
<<<<<<< HEAD
			"checksumSHA1": "Thmrezy2+xEG9MhR6TPb3yKvBIQ=",
			"path": "github.com/karrick/godirwalk",
			"revision": "5e617d9cfec6f870e63b168e9a2fb7c490a1c108",
			"revisionTime": "2019-05-10T20:35:04Z"
=======
			"checksumSHA1": "z/DzcKNumSHzzxg9Widbi9KgwNw=",
			"path": "github.com/julienschmidt/httprouter",
			"revision": "26a05976f9bf5c3aa992cc20e8588c359418ee58",
			"revisionTime": "2018-10-21T22:38:31Z"
>>>>>>> 3fd02ca9
		},
		{
			"checksumSHA1": "ZAwOhj3rRI9u1+XelsFJmYMSGpY=",
			"path": "github.com/krolaw/zipstream",
			"revision": "ec9ff1af7313ec2b2499dfc095a401e0a1e2f50e",
			"revisionTime": "2016-09-27T10:17:40Z"
		},
		{
			"checksumSHA1": "0xjvz/KGzXhAFsnDRvzofE0xNzI=",
			"path": "github.com/kylelemons/godebug/diff",
			"revision": "d65d576e9348f5982d7f6d83682b694e731a45c6",
			"revisionTime": "2017-08-20T00:43:49Z"
		},
		{
			"checksumSHA1": "ED154c1vFO2UMbFwdOZZ9KdfAzw=",
			"path": "github.com/kylelemons/godebug/pretty",
			"revision": "d65d576e9348f5982d7f6d83682b694e731a45c6",
			"revisionTime": "2017-08-20T00:43:49Z"
		},
		{
			"checksumSHA1": "9YhGYIZd2Vt9DzrIXpyA7WtkT+c=",
			"path": "github.com/lestrrat-go/jwx/internal/base64",
			"revision": "32eeb2c5e6858d4225899310d3b99292f3d19f92",
			"revisionTime": "2019-05-22T00:28:42Z"
		},
		{
			"checksumSHA1": "/c8qjByF6Mw/iVW1dLlFchX/Tpw=",
			"path": "github.com/lestrrat-go/jwx/internal/option",
			"revision": "32eeb2c5e6858d4225899310d3b99292f3d19f92",
			"revisionTime": "2019-05-22T00:28:42Z"
		},
		{
			"checksumSHA1": "dAAJ+bdDwnDMisp/M0PFtusYohE=",
			"path": "github.com/lestrrat-go/jwx/jwa",
			"revision": "32eeb2c5e6858d4225899310d3b99292f3d19f92",
			"revisionTime": "2019-05-22T00:28:42Z"
		},
		{
			"checksumSHA1": "5xq4QvWdo90jr9u0ngojbZJaMa0=",
			"path": "github.com/lestrrat-go/jwx/jwk",
			"revision": "32eeb2c5e6858d4225899310d3b99292f3d19f92",
			"revisionTime": "2019-05-22T00:28:42Z"
		},
		{
			"checksumSHA1": "d7ne3HS358PpJaNXEcqbdZ0cFbI=",
			"path": "github.com/levigross/exp-html",
			"revision": "8df60c69a8f5b0fe4a72ff6ae3811d4b57154e39",
			"revisionTime": "2012-09-02T18:19:39Z"
		},
		{
			"checksumSHA1": "V1a5/Ra9HXKNuArt5WKUqu+Jxt8=",
			"path": "github.com/lib/pq",
			"revision": "b2004221932bd6b13167ef654c81cffac36f7537",
			"revisionTime": "2018-03-19T19:41:35Z"
		},
		{
			"checksumSHA1": "ATnwV0POluBNQEMjPdylodz0oK0=",
			"path": "github.com/lib/pq/oid",
			"revision": "b2004221932bd6b13167ef654c81cffac36f7537",
			"revisionTime": "2018-03-19T19:41:35Z"
		},
		{
			"checksumSHA1": "XwsEm25icZpVOG3HNfIoEDHJEA4=",
			"path": "github.com/lpar/gzipped",
			"revision": "ac6fab0f5299981cc9201a331456c75cf2be8e9e",
			"revisionTime": "2018-06-18T15:27:31Z"
		},
		{
			"checksumSHA1": "Plb8XkKi94lIr95zMnLCPdbAgcs=",
			"origin": "github.com/mholt/caddy/vendor/github.com/lucas-clemente/aes12",
			"path": "github.com/lucas-clemente/aes12",
			"revision": "f1eaae9b0d4a6e37882ba2cd38cc842513c502cf",
			"revisionTime": "2018-03-19T02:42:43Z"
		},
		{
			"checksumSHA1": "P09dmvLjvoBTQ7C9g53zBHrqaUc=",
			"origin": "github.com/mholt/caddy/vendor/github.com/lucas-clemente/fnv128a",
			"path": "github.com/lucas-clemente/fnv128a",
			"revision": "f1eaae9b0d4a6e37882ba2cd38cc842513c502cf",
			"revisionTime": "2018-03-19T02:42:43Z"
		},
		{
			"checksumSHA1": "p/kHSActQbQdkyvTZpZGlDFmzt0=",
			"origin": "github.com/mholt/caddy/vendor/github.com/lucas-clemente/quic-go",
			"path": "github.com/lucas-clemente/quic-go",
			"revision": "f1eaae9b0d4a6e37882ba2cd38cc842513c502cf",
			"revisionTime": "2018-03-19T02:42:43Z"
		},
		{
			"checksumSHA1": "F7DU/5WUZMepA2YDXQNZ5taxbXs=",
			"origin": "github.com/mholt/caddy/vendor/github.com/lucas-clemente/quic-go-certificates",
			"path": "github.com/lucas-clemente/quic-go-certificates",
			"revision": "f1eaae9b0d4a6e37882ba2cd38cc842513c502cf",
			"revisionTime": "2018-03-19T02:42:43Z"
		},
		{
			"checksumSHA1": "AsKzKHAFODgBVmeRQK8sMD8cF00=",
			"origin": "github.com/mholt/caddy/vendor/github.com/lucas-clemente/quic-go/h2quic",
			"path": "github.com/lucas-clemente/quic-go/h2quic",
			"revision": "f1eaae9b0d4a6e37882ba2cd38cc842513c502cf",
			"revisionTime": "2018-03-19T02:42:43Z"
		},
		{
			"checksumSHA1": "Q+rydc0jKh+UwrkTmN+5UEABOMA=",
			"origin": "github.com/mholt/caddy/vendor/github.com/lucas-clemente/quic-go/internal/ackhandler",
			"path": "github.com/lucas-clemente/quic-go/internal/ackhandler",
			"revision": "f1eaae9b0d4a6e37882ba2cd38cc842513c502cf",
			"revisionTime": "2018-03-19T02:42:43Z"
		},
		{
			"checksumSHA1": "fgR0+53I1EVdnNitOUoBSfvrs8Q=",
			"origin": "github.com/mholt/caddy/vendor/github.com/lucas-clemente/quic-go/internal/congestion",
			"path": "github.com/lucas-clemente/quic-go/internal/congestion",
			"revision": "f1eaae9b0d4a6e37882ba2cd38cc842513c502cf",
			"revisionTime": "2018-03-19T02:42:43Z"
		},
		{
			"checksumSHA1": "9K/xMSUzOnr1QDWn+lNi9xwg1gA=",
			"origin": "github.com/mholt/caddy/vendor/github.com/lucas-clemente/quic-go/internal/crypto",
			"path": "github.com/lucas-clemente/quic-go/internal/crypto",
			"revision": "f1eaae9b0d4a6e37882ba2cd38cc842513c502cf",
			"revisionTime": "2018-03-19T02:42:43Z"
		},
		{
			"checksumSHA1": "ruhHXEvJ1rJKekXb9nv5h1jmYa0=",
			"origin": "github.com/mholt/caddy/vendor/github.com/lucas-clemente/quic-go/internal/flowcontrol",
			"path": "github.com/lucas-clemente/quic-go/internal/flowcontrol",
			"revision": "f1eaae9b0d4a6e37882ba2cd38cc842513c502cf",
			"revisionTime": "2018-03-19T02:42:43Z"
		},
		{
			"checksumSHA1": "XPAmDu25V4E0KKRELggMgNg6AgU=",
			"origin": "github.com/mholt/caddy/vendor/github.com/lucas-clemente/quic-go/internal/handshake",
			"path": "github.com/lucas-clemente/quic-go/internal/handshake",
			"revision": "f1eaae9b0d4a6e37882ba2cd38cc842513c502cf",
			"revisionTime": "2018-03-19T02:42:43Z"
		},
		{
			"checksumSHA1": "IUc84KOO1BWYupRDuFYDVt1zW+0=",
			"origin": "github.com/mholt/caddy/vendor/github.com/lucas-clemente/quic-go/internal/protocol",
			"path": "github.com/lucas-clemente/quic-go/internal/protocol",
			"revision": "f1eaae9b0d4a6e37882ba2cd38cc842513c502cf",
			"revisionTime": "2018-03-19T02:42:43Z"
		},
		{
			"checksumSHA1": "bVxZOW8gs8w0bc8m1DsWf/oGdYA=",
			"origin": "github.com/mholt/caddy/vendor/github.com/lucas-clemente/quic-go/internal/utils",
			"path": "github.com/lucas-clemente/quic-go/internal/utils",
			"revision": "f1eaae9b0d4a6e37882ba2cd38cc842513c502cf",
			"revisionTime": "2018-03-19T02:42:43Z"
		},
		{
			"checksumSHA1": "/pV53NDK6TREIyMnFMV2kkrmL2U=",
			"origin": "github.com/mholt/caddy/vendor/github.com/lucas-clemente/quic-go/internal/wire",
			"path": "github.com/lucas-clemente/quic-go/internal/wire",
			"revision": "f1eaae9b0d4a6e37882ba2cd38cc842513c502cf",
			"revisionTime": "2018-03-19T02:42:43Z"
		},
		{
			"checksumSHA1": "RirV1NpsmXre67vYhtE5rzEoHOo=",
			"origin": "github.com/mholt/caddy/vendor/github.com/lucas-clemente/quic-go/qerr",
			"path": "github.com/lucas-clemente/quic-go/qerr",
			"revision": "f1eaae9b0d4a6e37882ba2cd38cc842513c502cf",
			"revisionTime": "2018-03-19T02:42:43Z"
		},
		{
			"checksumSHA1": "uuZt7TgdK8bfCaoO4edKF1+IEMk=",
			"path": "github.com/luna-duclos/instrumentedsql",
			"revision": "ecad98b20aecc3b06d17c86f154726ebbf269650",
			"revisionTime": "2019-03-16T07:43:04Z"
		},
		{
			"checksumSHA1": "NVdQtotBuIPQYDDI/MEzvx2SezM=",
			"path": "github.com/luna-duclos/instrumentedsql/opentracing",
			"revision": "ecad98b20aecc3b06d17c86f154726ebbf269650",
			"revisionTime": "2019-03-16T07:43:04Z"
		},
		{
			"checksumSHA1": "boiz5lfmrm21vVo/vsaeVqhwqE4=",
			"path": "github.com/lunixbochs/vtclean",
			"revision": "d14193dfc626125c831501c1c42340b4248e1f5a",
			"revisionTime": "2017-05-04T06:37:40Z"
		},
		{
			"checksumSHA1": "NiPRC0JDsfCFir75S1TrFHPP8+M=",
			"path": "github.com/magiconair/properties",
			"revision": "2c9e9502788518c97fe44e8955cd069417ee89df",
			"revisionTime": "2018-02-17T13:45:45Z"
		},
		{
			"checksumSHA1": "T8soMJArSZrYnhmdpAnq1bVxQ6Q=",
			"path": "github.com/mailru/easyjson/buffer",
			"revision": "517203d186eb343d3df4068565cc0446b450d2c4",
			"revisionTime": "2018-03-20T13:17:58Z"
		},
		{
			"checksumSHA1": "MvAeFP0PzKZTcvly/uo20LH+vt8=",
			"path": "github.com/mailru/easyjson/jlexer",
			"revision": "517203d186eb343d3df4068565cc0446b450d2c4",
			"revisionTime": "2018-03-20T13:17:58Z"
		},
		{
			"checksumSHA1": "4BAeeJ7JywEQyR6GqRrxfSfN2/Q=",
			"path": "github.com/mailru/easyjson/jwriter",
			"revision": "517203d186eb343d3df4068565cc0446b450d2c4",
			"revisionTime": "2018-03-20T13:17:58Z"
		},
		{
			"checksumSHA1": "peCcGbMMkqaBbSjgTh0byqaqqcw=",
			"path": "github.com/manifoldco/promptui",
			"revision": "c0c0d3afc6a03bcb5c1df10b70b862a650db9f9b",
			"revisionTime": "2018-03-08T16:10:52Z"
		},
		{
			"checksumSHA1": "fVHI8To5gIfTnZhRY25UEg+SsqE=",
			"path": "github.com/manifoldco/promptui/list",
			"revision": "c0c0d3afc6a03bcb5c1df10b70b862a650db9f9b",
			"revisionTime": "2018-03-08T16:10:52Z"
		},
		{
			"checksumSHA1": "NWkKtjbU06ollFPEggEkvdUOOoc=",
			"path": "github.com/manifoldco/promptui/screenbuf",
			"revision": "c0c0d3afc6a03bcb5c1df10b70b862a650db9f9b",
			"revisionTime": "2018-03-08T16:10:52Z"
		},
		{
			"checksumSHA1": "prSU5Uv7/IKu6VhGx4rDjPvjaZo=",
			"path": "github.com/matcornic/hermes",
			"revision": "23ab47deb5a321481be0c4936b810c1420da2262",
			"revisionTime": "2018-01-29T21:27:27Z"
		},
		{
			"checksumSHA1": "6wAWOVRtaH7hX48hmw9o7noyy5Q=",
			"path": "github.com/mattn/go-colorable",
			"revision": "2d111d6f532d6f3521539e229bc93ec1863cb5f0",
			"revisionTime": "2018-03-13T15:00:56Z"
		},
		{
			"checksumSHA1": "w5RcOnfv5YDr3j2bd1YydkPiZx4=",
			"path": "github.com/mattn/go-isatty",
			"revision": "6ca4dbf54d38eea1a992b3c722a76a5d1c4cb25c",
			"revisionTime": "2017-11-07T05:05:31Z"
		},
		{
			"checksumSHA1": "A/hIVM4h5YznSJfpfp+divDCuxo=",
			"path": "github.com/mattn/go-runewidth",
			"revision": "a9d6d1e4dc51df2130326793d49971f238839169",
			"revisionTime": "2018-03-04T23:54:28Z"
		},
		{
			"checksumSHA1": "vJOfjdXbjymKpuay2nyRnGncJUw=",
			"path": "github.com/mattn/go-sqlite3",
			"revision": "05548ff55570cdb9ac72ff4a25a3b5e77a6fb7e5",
			"revisionTime": "2017-09-01T08:40:05Z"
		},
		{
			"checksumSHA1": "cWGZJjI1I6J0tuzulB3hVohLSZY=",
			"path": "github.com/mholt/caddy",
			"revision": "f1eaae9b0d4a6e37882ba2cd38cc842513c502cf",
			"revisionTime": "2018-03-19T02:42:43Z"
		},
		{
			"checksumSHA1": "rLwAuJ5df+n0AY0n69Nne8+a3xQ=",
			"path": "github.com/mholt/caddy/caddyfile",
			"revision": "f1eaae9b0d4a6e37882ba2cd38cc842513c502cf",
			"revisionTime": "2018-03-19T02:42:43Z"
		},
		{
			"checksumSHA1": "eHU/GC8CYNJar06UvZ4NqXqqZ+Q=",
			"path": "github.com/mholt/caddy/caddyhttp",
			"revision": "f1eaae9b0d4a6e37882ba2cd38cc842513c502cf",
			"revisionTime": "2018-03-19T02:42:43Z"
		},
		{
			"checksumSHA1": "vGjCz7XcA/3EA62NawpYUIDqOEY=",
			"path": "github.com/mholt/caddy/caddyhttp/basicauth",
			"revision": "f1eaae9b0d4a6e37882ba2cd38cc842513c502cf",
			"revisionTime": "2018-03-19T02:42:43Z"
		},
		{
			"checksumSHA1": "vSuLNxXIV7MmKLohcvwE4Dyv2kM=",
			"path": "github.com/mholt/caddy/caddyhttp/bind",
			"revision": "f1eaae9b0d4a6e37882ba2cd38cc842513c502cf",
			"revisionTime": "2018-03-19T02:42:43Z"
		},
		{
			"checksumSHA1": "+x/Yr5qreAaye6CzHc5JW82/JaY=",
			"path": "github.com/mholt/caddy/caddyhttp/browse",
			"revision": "f1eaae9b0d4a6e37882ba2cd38cc842513c502cf",
			"revisionTime": "2018-03-19T02:42:43Z"
		},
		{
			"checksumSHA1": "hjk5NOm364cDiKYy3PIykDOPZyI=",
			"path": "github.com/mholt/caddy/caddyhttp/errors",
			"revision": "f1eaae9b0d4a6e37882ba2cd38cc842513c502cf",
			"revisionTime": "2018-03-19T02:42:43Z"
		},
		{
			"checksumSHA1": "4QupJmGNND5J+/xnXdLhFH164B4=",
			"path": "github.com/mholt/caddy/caddyhttp/expvar",
			"revision": "f1eaae9b0d4a6e37882ba2cd38cc842513c502cf",
			"revisionTime": "2018-03-19T02:42:43Z"
		},
		{
			"checksumSHA1": "dPH0s69tdvuUmRDS1p1p7zFbgaI=",
			"path": "github.com/mholt/caddy/caddyhttp/extensions",
			"revision": "f1eaae9b0d4a6e37882ba2cd38cc842513c502cf",
			"revisionTime": "2018-03-19T02:42:43Z"
		},
		{
			"checksumSHA1": "Q2jf4zaLZMoecDwlxZG8/sMqP/g=",
			"path": "github.com/mholt/caddy/caddyhttp/fastcgi",
			"revision": "f1eaae9b0d4a6e37882ba2cd38cc842513c502cf",
			"revisionTime": "2018-03-19T02:42:43Z"
		},
		{
			"checksumSHA1": "kNgygEA1Vw2MpMQHMrhe6tT7hMY=",
			"path": "github.com/mholt/caddy/caddyhttp/gzip",
			"revision": "f1eaae9b0d4a6e37882ba2cd38cc842513c502cf",
			"revisionTime": "2018-03-19T02:42:43Z"
		},
		{
			"checksumSHA1": "7xWBLERa5ZdXAOnPXVjbCHQ6yAI=",
			"path": "github.com/mholt/caddy/caddyhttp/header",
			"revision": "f1eaae9b0d4a6e37882ba2cd38cc842513c502cf",
			"revisionTime": "2018-03-19T02:42:43Z"
		},
		{
			"checksumSHA1": "7lSaUfD84DUldOCyuJ7zy310yrE=",
			"path": "github.com/mholt/caddy/caddyhttp/httpserver",
			"revision": "f1eaae9b0d4a6e37882ba2cd38cc842513c502cf",
			"revisionTime": "2018-03-19T02:42:43Z"
		},
		{
			"checksumSHA1": "OsFnTBIKLVJNHW41w3M004+BGlM=",
			"path": "github.com/mholt/caddy/caddyhttp/index",
			"revision": "f1eaae9b0d4a6e37882ba2cd38cc842513c502cf",
			"revisionTime": "2018-03-19T02:42:43Z"
		},
		{
			"checksumSHA1": "hBB9bT4DTvitGt9RsmjZZrU5YH0=",
			"path": "github.com/mholt/caddy/caddyhttp/internalsrv",
			"revision": "f1eaae9b0d4a6e37882ba2cd38cc842513c502cf",
			"revisionTime": "2018-03-19T02:42:43Z"
		},
		{
			"checksumSHA1": "iUn/g2VhsLe6mEnL0+2VNCuFJsk=",
			"path": "github.com/mholt/caddy/caddyhttp/limits",
			"revision": "f1eaae9b0d4a6e37882ba2cd38cc842513c502cf",
			"revisionTime": "2018-03-19T02:42:43Z"
		},
		{
			"checksumSHA1": "nd1c5WstI+55CibYdIDQj7pxUT0=",
			"path": "github.com/mholt/caddy/caddyhttp/log",
			"revision": "f1eaae9b0d4a6e37882ba2cd38cc842513c502cf",
			"revisionTime": "2018-03-19T02:42:43Z"
		},
		{
			"checksumSHA1": "1H98Hic2uuLxsyLGCZCyidRTk6Y=",
			"path": "github.com/mholt/caddy/caddyhttp/markdown",
			"revision": "f1eaae9b0d4a6e37882ba2cd38cc842513c502cf",
			"revisionTime": "2018-03-19T02:42:43Z"
		},
		{
			"checksumSHA1": "aRAEa+q9kNQR5GcW3UE5Co++ttM=",
			"path": "github.com/mholt/caddy/caddyhttp/markdown/metadata",
			"revision": "f1eaae9b0d4a6e37882ba2cd38cc842513c502cf",
			"revisionTime": "2018-03-19T02:42:43Z"
		},
		{
			"checksumSHA1": "gxfIBffOlN4+CZMZGnWgQtwb1NM=",
			"path": "github.com/mholt/caddy/caddyhttp/markdown/summary",
			"revision": "f1eaae9b0d4a6e37882ba2cd38cc842513c502cf",
			"revisionTime": "2018-03-19T02:42:43Z"
		},
		{
			"checksumSHA1": "xYkLWVwzvcgfPWqz2WtfAyI6D/c=",
			"path": "github.com/mholt/caddy/caddyhttp/mime",
			"revision": "f1eaae9b0d4a6e37882ba2cd38cc842513c502cf",
			"revisionTime": "2018-03-19T02:42:43Z"
		},
		{
			"checksumSHA1": "Rr/Gka59EeR7IQ4VjxMwzlCC290=",
			"path": "github.com/mholt/caddy/caddyhttp/pprof",
			"revision": "f1eaae9b0d4a6e37882ba2cd38cc842513c502cf",
			"revisionTime": "2018-03-19T02:42:43Z"
		},
		{
			"checksumSHA1": "B5PDklk6pYP/EnEdbgPC5FxZT14=",
			"path": "github.com/mholt/caddy/caddyhttp/proxy",
			"revision": "f1eaae9b0d4a6e37882ba2cd38cc842513c502cf",
			"revisionTime": "2018-03-19T02:42:43Z"
		},
		{
			"checksumSHA1": "Gluw5fglQASQWzWsgayzVXZu3lo=",
			"path": "github.com/mholt/caddy/caddyhttp/push",
			"revision": "f1eaae9b0d4a6e37882ba2cd38cc842513c502cf",
			"revisionTime": "2018-03-19T02:42:43Z"
		},
		{
			"checksumSHA1": "cKg7c1/DVO913+2zLAx2/TN6k/o=",
			"path": "github.com/mholt/caddy/caddyhttp/redirect",
			"revision": "f1eaae9b0d4a6e37882ba2cd38cc842513c502cf",
			"revisionTime": "2018-03-19T02:42:43Z"
		},
		{
			"checksumSHA1": "ru9rHpGHH6XxFnvt4JxTJgYF/VY=",
			"path": "github.com/mholt/caddy/caddyhttp/requestid",
			"revision": "f1eaae9b0d4a6e37882ba2cd38cc842513c502cf",
			"revisionTime": "2018-03-19T02:42:43Z"
		},
		{
			"checksumSHA1": "vPpY5S8XAltkuLZmIv2BymlBCzA=",
			"path": "github.com/mholt/caddy/caddyhttp/rewrite",
			"revision": "f1eaae9b0d4a6e37882ba2cd38cc842513c502cf",
			"revisionTime": "2018-03-19T02:42:43Z"
		},
		{
			"checksumSHA1": "w381mgrCnt0wGVDG1TClw7xzk5A=",
			"path": "github.com/mholt/caddy/caddyhttp/root",
			"revision": "f1eaae9b0d4a6e37882ba2cd38cc842513c502cf",
			"revisionTime": "2018-03-19T02:42:43Z"
		},
		{
			"checksumSHA1": "xflufU4dJscIoXxJF1AdPx2EcH8=",
			"path": "github.com/mholt/caddy/caddyhttp/staticfiles",
			"revision": "f1eaae9b0d4a6e37882ba2cd38cc842513c502cf",
			"revisionTime": "2018-03-19T02:42:43Z"
		},
		{
			"checksumSHA1": "gSyykJIDloyjmr53ioNT1GcG+DY=",
			"path": "github.com/mholt/caddy/caddyhttp/status",
			"revision": "f1eaae9b0d4a6e37882ba2cd38cc842513c502cf",
			"revisionTime": "2018-03-19T02:42:43Z"
		},
		{
			"checksumSHA1": "0FIXIEcvAtGAJLksRSax3jlAT0k=",
			"path": "github.com/mholt/caddy/caddyhttp/templates",
			"revision": "f1eaae9b0d4a6e37882ba2cd38cc842513c502cf",
			"revisionTime": "2018-03-19T02:42:43Z"
		},
		{
			"checksumSHA1": "ZjaoIn1tC/IamoGqCD2AUGq/ZN8=",
			"path": "github.com/mholt/caddy/caddyhttp/timeouts",
			"revision": "f1eaae9b0d4a6e37882ba2cd38cc842513c502cf",
			"revisionTime": "2018-03-19T02:42:43Z"
		},
		{
			"checksumSHA1": "Ci4sgoBho4O6L9PdODy/gwwUZbE=",
			"path": "github.com/mholt/caddy/caddyhttp/websocket",
			"revision": "f1eaae9b0d4a6e37882ba2cd38cc842513c502cf",
			"revisionTime": "2018-03-19T02:42:43Z"
		},
		{
			"checksumSHA1": "NN8X+Q1y/UlG1f9bECmwxp/ZFA8=",
			"path": "github.com/mholt/caddy/caddytls",
			"revision": "f1eaae9b0d4a6e37882ba2cd38cc842513c502cf",
			"revisionTime": "2018-03-19T02:42:43Z"
		},
		{
			"checksumSHA1": "ekW4JLF8FD7EP9cGybXm0i1wP4w=",
			"path": "github.com/mholt/caddy/onevent",
			"revision": "f1eaae9b0d4a6e37882ba2cd38cc842513c502cf",
			"revisionTime": "2018-03-19T02:42:43Z"
		},
		{
			"checksumSHA1": "hAxJ5Dgh4kVpKy0duI/Kb7aEn54=",
			"path": "github.com/mholt/caddy/onevent/hook",
			"revision": "f1eaae9b0d4a6e37882ba2cd38cc842513c502cf",
			"revisionTime": "2018-03-19T02:42:43Z"
		},
		{
			"checksumSHA1": "QzajnjIq3OjjZ9SpXgbkHaN5Lzw=",
			"path": "github.com/micro/cli",
			"revision": "3d2263bb092286dde294a31049c92665f8373820",
			"revisionTime": "2016-04-06T21:54:05Z"
		},
		{
			"checksumSHA1": "Kza94wrqv/ymRKPsemgAw4m9e/c=",
			"path": "github.com/micro/go-api",
			"revision": "1adef4afafd09abaef2d52d911bd00db4acbd9e6",
			"revisionTime": "2018-04-08T11:38:06Z"
		},
		{
			"checksumSHA1": "xMJWg50IjU7UF+j7LjwAU4/59YI=",
			"path": "github.com/micro/go-api/handler",
			"revision": "1adef4afafd09abaef2d52d911bd00db4acbd9e6",
			"revisionTime": "2018-04-08T11:38:06Z"
		},
		{
			"checksumSHA1": "ziucwmsaaEXkY7iUlKaNlWny56M=",
			"path": "github.com/micro/go-api/handler/api",
			"revision": "1adef4afafd09abaef2d52d911bd00db4acbd9e6",
			"revisionTime": "2018-04-08T11:38:06Z"
		},
		{
			"checksumSHA1": "0WbVPAvinzK91Sh9oORfgY5FsqE=",
			"path": "github.com/micro/go-api/handler/event",
			"revision": "1adef4afafd09abaef2d52d911bd00db4acbd9e6",
			"revisionTime": "2018-04-08T11:38:06Z"
		},
		{
			"checksumSHA1": "lN6QAtOTbTyoJJHGH1aSeugeIBQ=",
			"path": "github.com/micro/go-api/handler/http",
			"revision": "1adef4afafd09abaef2d52d911bd00db4acbd9e6",
			"revisionTime": "2018-04-08T11:38:06Z"
		},
		{
			"checksumSHA1": "fLAEUnK3nzdZlc7PsP4lCdLz+Oo=",
			"path": "github.com/micro/go-api/handler/rpc",
			"revision": "1adef4afafd09abaef2d52d911bd00db4acbd9e6",
			"revisionTime": "2018-04-08T11:38:06Z"
		},
		{
			"checksumSHA1": "hPfD7CYRnG29VJ+izy08NFDw6x4=",
			"path": "github.com/micro/go-api/handler/web",
			"revision": "1adef4afafd09abaef2d52d911bd00db4acbd9e6",
			"revisionTime": "2018-04-08T11:38:06Z"
		},
		{
			"checksumSHA1": "Ht44+5bFkQiRK4WLguWakbrOH74=",
			"path": "github.com/micro/go-api/internal/proto",
			"revision": "1adef4afafd09abaef2d52d911bd00db4acbd9e6",
			"revisionTime": "2018-04-08T11:38:06Z"
		},
		{
			"checksumSHA1": "HovygZX4J0fB6stlY4sz5RNyBdQ=",
			"path": "github.com/micro/go-api/proto",
			"revision": "1adef4afafd09abaef2d52d911bd00db4acbd9e6",
			"revisionTime": "2018-04-08T11:38:06Z"
		},
		{
			"checksumSHA1": "ij277yntmCyHruv8JTWXv2LZrWI=",
			"path": "github.com/micro/go-api/router",
			"revision": "1adef4afafd09abaef2d52d911bd00db4acbd9e6",
			"revisionTime": "2018-04-08T11:38:06Z"
		},
		{
			"checksumSHA1": "5frVVhrvxahBG/9fwuo7ElriNls=",
			"path": "github.com/micro/go-api/server",
			"revision": "1adef4afafd09abaef2d52d911bd00db4acbd9e6",
			"revisionTime": "2018-04-08T11:38:06Z"
		},
		{
			"checksumSHA1": "jugvy+NKo6OIijYfWBkDAWNi1SY=",
			"path": "github.com/micro/go-config/reader",
			"revision": "05803c35ec9dbea47ba1258fc024259e94761892",
			"revisionTime": "2018-03-21T07:47:09Z"
		},
		{
			"checksumSHA1": "mqM/P0yaj5gyi5M6B+cLJBvOZd0=",
			"path": "github.com/micro/go-config/source",
			"revision": "05803c35ec9dbea47ba1258fc024259e94761892",
			"revisionTime": "2018-03-21T07:47:09Z"
		},
		{
			"checksumSHA1": "XiGYfivLxazG201tsVqbAepweE4=",
			"path": "github.com/micro/go-log",
			"revision": "cbfa9447f9b655f8e66583237e51f40ca9bff860",
			"revisionTime": "2017-05-12T14:13:27Z"
		},
		{
			"checksumSHA1": "XLYqlv+t1IAD0NoQ7wLmaReJZhA=",
			"path": "github.com/micro/go-micro",
			"revision": "c04b97431100aa1937f859b474baa3a56e7ad1d8",
			"revisionTime": "2018-04-08T14:20:10Z"
		},
		{
			"checksumSHA1": "7sjrldbwPOVF4/XN7cGF6+Quso8=",
			"path": "github.com/micro/go-micro/broker",
			"revision": "c04b97431100aa1937f859b474baa3a56e7ad1d8",
			"revisionTime": "2018-04-08T14:20:10Z"
		},
		{
			"checksumSHA1": "nrqT3cp7DUp/o0ZfWFyyRFtDjTQ=",
			"path": "github.com/micro/go-micro/broker/codec",
			"revision": "c04b97431100aa1937f859b474baa3a56e7ad1d8",
			"revisionTime": "2018-04-08T14:20:10Z"
		},
		{
			"checksumSHA1": "dN8qgJ4zDlCfqhUfkrscOw4HHuE=",
			"path": "github.com/micro/go-micro/broker/codec/json",
			"revision": "c04b97431100aa1937f859b474baa3a56e7ad1d8",
			"revisionTime": "2018-04-08T14:20:10Z"
		},
		{
			"checksumSHA1": "fjjNX2d0LbvbPn3AoT8p457z2fQ=",
			"path": "github.com/micro/go-micro/broker/http",
			"revision": "c04b97431100aa1937f859b474baa3a56e7ad1d8",
			"revisionTime": "2018-04-08T14:20:10Z"
		},
		{
			"checksumSHA1": "ngBgRrkRlc2XUhPofr+/WJU0xB4=",
			"path": "github.com/micro/go-micro/client",
			"revision": "c04b97431100aa1937f859b474baa3a56e7ad1d8",
			"revisionTime": "2018-04-08T14:20:10Z"
		},
		{
			"checksumSHA1": "t4OxL0G+kqajjW8NpF/i8AyrV+E=",
			"path": "github.com/micro/go-micro/cmd",
			"revision": "c04b97431100aa1937f859b474baa3a56e7ad1d8",
			"revisionTime": "2018-04-08T14:20:10Z"
		},
		{
			"checksumSHA1": "HyrflkBJsEKc+SQ8pzF3iIg9uSA=",
			"path": "github.com/micro/go-micro/codec",
			"revision": "c04b97431100aa1937f859b474baa3a56e7ad1d8",
			"revisionTime": "2018-04-08T14:20:10Z"
		},
		{
			"checksumSHA1": "B99yLQy4wZilorNrj/dE6qhyEcQ=",
			"path": "github.com/micro/go-micro/codec/jsonrpc",
			"revision": "c04b97431100aa1937f859b474baa3a56e7ad1d8",
			"revisionTime": "2018-04-08T14:20:10Z"
		},
		{
			"checksumSHA1": "W1KgJVUwTsaZSWyijHtymH/bHMg=",
			"path": "github.com/micro/go-micro/codec/protorpc",
			"revision": "c04b97431100aa1937f859b474baa3a56e7ad1d8",
			"revisionTime": "2018-04-08T14:20:10Z"
		},
		{
			"checksumSHA1": "xLCnRK0v2ibmaIoK+Xc4uNCrWeA=",
			"path": "github.com/micro/go-micro/errors",
			"revision": "c04b97431100aa1937f859b474baa3a56e7ad1d8",
			"revisionTime": "2018-04-08T14:20:10Z"
		},
		{
			"checksumSHA1": "5822ZYV7Pn/quMJWWTgSXBRnZLY=",
			"path": "github.com/micro/go-micro/metadata",
			"revision": "c04b97431100aa1937f859b474baa3a56e7ad1d8",
			"revisionTime": "2018-04-08T14:20:10Z"
		},
		{
			"checksumSHA1": "JTPjPq5CWpioma8rwRCdM6RJuEQ=",
			"path": "github.com/micro/go-micro/registry",
			"revision": "c04b97431100aa1937f859b474baa3a56e7ad1d8",
			"revisionTime": "2018-04-08T14:20:10Z"
		},
		{
			"checksumSHA1": "vVpyGnBx8yT2f6vYyE3o/63B4EQ=",
			"path": "github.com/micro/go-micro/registry/consul",
			"revision": "c04b97431100aa1937f859b474baa3a56e7ad1d8",
			"revisionTime": "2018-04-08T14:20:10Z"
		},
		{
			"checksumSHA1": "fv5WJc0oPAnGF1ah8thx1hBTYxI=",
			"path": "github.com/micro/go-micro/registry/mdns",
			"revision": "c04b97431100aa1937f859b474baa3a56e7ad1d8",
			"revisionTime": "2018-04-08T14:20:10Z"
		},
		{
			"checksumSHA1": "qkC27K5WCvlu0RRnR+SPSsmUzz0=",
			"path": "github.com/micro/go-micro/selector",
			"revision": "c04b97431100aa1937f859b474baa3a56e7ad1d8",
			"revisionTime": "2018-04-08T14:20:10Z"
		},
		{
			"checksumSHA1": "cRwEY7NfNtucv0HapLRyG2S9Lpc=",
			"path": "github.com/micro/go-micro/selector/cache",
			"revision": "c04b97431100aa1937f859b474baa3a56e7ad1d8",
			"revisionTime": "2018-04-08T14:20:10Z"
		},
		{
			"checksumSHA1": "T8tSEhR25UyADuEHp3wjH2O45+A=",
			"path": "github.com/micro/go-micro/server",
			"revision": "c04b97431100aa1937f859b474baa3a56e7ad1d8",
			"revisionTime": "2018-04-08T14:20:10Z"
		},
		{
			"checksumSHA1": "4fIST78Bz0+zEdu9sz83glUmTfc=",
			"path": "github.com/micro/go-micro/server/debug",
			"revision": "c04b97431100aa1937f859b474baa3a56e7ad1d8",
			"revisionTime": "2018-04-08T14:20:10Z"
		},
		{
			"checksumSHA1": "zceg/OLn4J/hZ2ZoOVziZM5li3E=",
			"path": "github.com/micro/go-micro/server/debug/proto",
			"revision": "c04b97431100aa1937f859b474baa3a56e7ad1d8",
			"revisionTime": "2018-04-08T14:20:10Z"
		},
		{
			"checksumSHA1": "v+/Ri1bvEaeBWX6kvxZblk6a5Gg=",
			"path": "github.com/micro/go-micro/transport",
			"revision": "c04b97431100aa1937f859b474baa3a56e7ad1d8",
			"revisionTime": "2018-04-08T14:20:10Z"
		},
		{
			"checksumSHA1": "j21MfnKTFdx9Jhopgm8rRTAMOpw=",
			"path": "github.com/micro/go-micro/transport/codec",
			"revision": "c04b97431100aa1937f859b474baa3a56e7ad1d8",
			"revisionTime": "2018-04-08T14:20:10Z"
		},
		{
			"checksumSHA1": "ihpOfolTf9PYaxIk83rN8VZfN58=",
			"path": "github.com/micro/go-micro/transport/http",
			"revision": "c04b97431100aa1937f859b474baa3a56e7ad1d8",
			"revisionTime": "2018-04-08T14:20:10Z"
		},
		{
			"checksumSHA1": "ACsjGqbWs/WNqoidRclXw7tZLMc=",
			"path": "github.com/micro/go-plugins/broker/nats",
			"revision": "61d3a25ee9d198e97b6774731bc2fb765c37e701",
			"revisionTime": "2018-04-08T15:42:42Z"
		},
		{
			"checksumSHA1": "1OYiK4+Jr4ayhpkGJ7RPtm9VTKQ=",
			"path": "github.com/micro/go-plugins/client/grpc",
			"revision": "61d3a25ee9d198e97b6774731bc2fb765c37e701",
			"revisionTime": "2018-04-08T15:42:42Z"
		},
		{
			"checksumSHA1": "0GJ4+1KsFhZN/xCDQYVZ88Xsw8E=",
			"path": "github.com/micro/go-plugins/registry/memory",
			"revision": "9b10555db387d20915d32fcb13023e29a7df05e4",
			"revisionTime": "2018-04-19T14:48:43Z"
		},
		{
			"checksumSHA1": "vaHAbAUe6svQjRL5b5+Rcm95Mwk=",
			"path": "github.com/micro/go-plugins/registry/nats",
			"revision": "61d3a25ee9d198e97b6774731bc2fb765c37e701",
			"revisionTime": "2018-04-08T15:42:42Z"
		},
		{
			"checksumSHA1": "zVYCXKa7+Qrovnv2MSzz5rIC7mk=",
			"path": "github.com/micro/go-plugins/server/grpc",
			"revision": "61d3a25ee9d198e97b6774731bc2fb765c37e701",
			"revisionTime": "2018-04-08T15:42:42Z"
		},
		{
			"checksumSHA1": "OnNa5705402uy8v4b1IEUSc30/Y=",
			"path": "github.com/micro/go-plugins/server/http",
			"revision": "1ab47769eb72d33f38c139177cd17396381fe735",
			"revisionTime": "2018-02-20T11:08:01Z"
		},
		{
			"checksumSHA1": "nPOiQLLLDt0atNi5xkK2CnBiizY=",
			"path": "github.com/micro/go-plugins/transport/grpc",
			"revision": "61d3a25ee9d198e97b6774731bc2fb765c37e701",
			"revisionTime": "2018-04-08T15:42:42Z"
		},
		{
			"checksumSHA1": "IVjUwA9lUm6FwywAg1yOTAFPlkU=",
			"path": "github.com/micro/go-plugins/transport/grpc/proto",
			"revision": "61d3a25ee9d198e97b6774731bc2fb765c37e701",
			"revisionTime": "2018-04-08T15:42:42Z"
		},
		{
			"checksumSHA1": "q3CgCX31wa2SAQDJ7cwE9DbdLHw=",
			"path": "github.com/micro/go-rcache",
			"revision": "c4d553f1c37857cdc6d5385e83b6946deed488e4",
			"revisionTime": "2018-02-20T09:35:47Z"
		},
		{
			"checksumSHA1": "BKNxj+5CR0xsmYiUsBXRBFk0UqY=",
			"path": "github.com/micro/go-web",
			"revision": "9653736ec4fe4adf05d926febf1e0adbe49d7e61",
			"revisionTime": "2018-03-15T10:07:11Z"
		},
		{
			"checksumSHA1": "qS3bEJV31KBLH1obcGNDM8MT7Ck=",
			"path": "github.com/micro/mdns",
			"revision": "cdf30746f9f70dc7a366d3d885792a092fd83102",
			"revisionTime": "2016-09-29T16:56:50Z"
		},
		{
			"checksumSHA1": "n2vd0F685XVxTuBHf0TaC/JyQdk=",
			"path": "github.com/micro/micro/api",
			"revision": "cfb8690b98d5a7f1e9c4912a46409139816b44a3",
			"revisionTime": "2018-04-08T14:21:54Z"
		},
		{
			"checksumSHA1": "ZXRtBf65bzIeamwy7RIe/GNu5mM=",
			"path": "github.com/micro/micro/api/proto",
			"revision": "cfb8690b98d5a7f1e9c4912a46409139816b44a3",
			"revisionTime": "2018-04-08T14:21:54Z"
		},
		{
			"checksumSHA1": "zhTngQdHPmzgpmBXosZA3j44WK4=",
			"path": "github.com/micro/micro/internal/handler",
			"revision": "cfb8690b98d5a7f1e9c4912a46409139816b44a3",
			"revisionTime": "2018-04-08T14:21:54Z"
		},
		{
			"checksumSHA1": "0HeQagDxE7xE1+PETwIy9kInzlI=",
			"path": "github.com/micro/micro/internal/helper",
			"revision": "cfb8690b98d5a7f1e9c4912a46409139816b44a3",
			"revisionTime": "2018-04-08T14:21:54Z"
		},
		{
			"checksumSHA1": "XQLtfRy3NwAc+xgOPmuoUdhqgiA=",
			"path": "github.com/micro/micro/internal/stats",
			"revision": "cfb8690b98d5a7f1e9c4912a46409139816b44a3",
			"revisionTime": "2018-04-08T14:21:54Z"
		},
		{
			"checksumSHA1": "XgJTL9qEUXngIWablDKSLU/CAoE=",
			"path": "github.com/micro/micro/plugin",
			"revision": "cfb8690b98d5a7f1e9c4912a46409139816b44a3",
			"revisionTime": "2018-04-08T14:21:54Z"
		},
		{
			"checksumSHA1": "mX2pnSsu0BgIS85h1XPbAwhYkH8=",
			"path": "github.com/micro/misc/lib/addr",
			"revision": "61aa8d1fd8626c1e4b0a2f4c5576e612fd6a56fc",
			"revisionTime": "2018-04-09T12:06:35Z"
		},
		{
			"checksumSHA1": "jHWAvOinHLPn+lZKxZIBiOaXNI8=",
			"path": "github.com/micro/misc/lib/net",
			"revision": "61aa8d1fd8626c1e4b0a2f4c5576e612fd6a56fc",
			"revisionTime": "2018-04-09T12:06:35Z"
		},
		{
			"checksumSHA1": "tLWJ2LU/PamOwYuF7i2sDsk5vZA=",
			"path": "github.com/micro/misc/lib/tls",
			"revision": "61aa8d1fd8626c1e4b0a2f4c5576e612fd6a56fc",
			"revisionTime": "2018-04-09T12:06:35Z"
		},
		{
			"checksumSHA1": "mUzJ9G46W3pCwMdo5IUu/D8vBmA=",
			"path": "github.com/micro/protobuf/jsonpb",
			"revision": "a14899f0b79a7222e8dacce6e60b5b1086351332",
			"revisionTime": "2018-02-05T16:55:24Z"
		},
		{
			"checksumSHA1": "hryHnUHlJBzUJEVc8+RJhfZVtxY=",
			"path": "github.com/micro/protobuf/proto",
			"revision": "a14899f0b79a7222e8dacce6e60b5b1086351332",
			"revisionTime": "2018-02-05T16:55:24Z"
		},
		{
			"checksumSHA1": "CzL3P7TpO0vVNGRGg9uIqsOdsls=",
			"path": "github.com/micro/protobuf/ptypes",
			"revision": "a14899f0b79a7222e8dacce6e60b5b1086351332",
			"revisionTime": "2018-02-05T16:55:24Z"
		},
		{
			"checksumSHA1": "A/FhzfLSB4gtu9kAxaKHoXNG2tQ=",
			"path": "github.com/micro/util/go/lib/addr",
			"revision": "adbf756c533e84f33c18fc870ec0b8625643f80e",
			"revisionTime": "2018-04-08T11:35:39Z"
		},
		{
			"checksumSHA1": "hNf3vo4bZPJuS/R15JhEDT2WoJo=",
			"path": "github.com/micro/util/go/lib/ctx",
			"revision": "adbf756c533e84f33c18fc870ec0b8625643f80e",
			"revisionTime": "2018-04-08T11:35:39Z"
		},
		{
			"checksumSHA1": "BNTPDyIah6d96nzKPwX//Hin6NE=",
			"path": "github.com/micro/util/go/lib/grpc",
			"revision": "adbf756c533e84f33c18fc870ec0b8625643f80e",
			"revisionTime": "2018-04-08T11:35:39Z"
		},
		{
			"checksumSHA1": "zKBENtgYTz6KCqNlK6qdHNoAFnw=",
			"path": "github.com/micro/util/go/lib/net",
			"revision": "adbf756c533e84f33c18fc870ec0b8625643f80e",
			"revisionTime": "2018-04-08T11:35:39Z"
		},
		{
			"checksumSHA1": "HJNmPRRmcs8izyjU9lahnQ/INGs=",
			"path": "github.com/micro/util/go/lib/tls",
			"revision": "adbf756c533e84f33c18fc870ec0b8625643f80e",
			"revisionTime": "2018-04-08T11:35:39Z"
		},
		{
			"checksumSHA1": "n/zX9TwtVztVCRPou/4CLmZAeLw=",
			"path": "github.com/miekg/dns",
			"revision": "01d59357d468872339068bcd5d55a00e2463051f",
			"revisionTime": "2018-04-06T15:09:55Z"
		},
		{
			"checksumSHA1": "GzfpPGtV2UJH9hFsKwzGjKrhp/A=",
			"path": "github.com/mitchellh/cli",
			"revision": "464bad03cb4524866347e2a71b6779942d0cac37",
			"revisionTime": "2018-04-06T17:35:14Z"
		},
		{
			"checksumSHA1": "86nE93o1VIND0Doe8PuhCXnhUx0=",
			"path": "github.com/mitchellh/copystructure",
			"revision": "464bad03cb4524866347e2a71b6779942d0cac37",
			"revisionTime": "2018-04-06T17:35:14Z"
		},
		{
			"checksumSHA1": "V/quM7+em2ByJbWBLOsEwnY3j/Q=",
			"path": "github.com/mitchellh/go-homedir",
			"revision": "b8bc1bf767474819792c23f32d8286a45736f1c6",
			"revisionTime": "2016-12-03T19:45:07Z"
		},
		{
			"checksumSHA1": "bDdhmDk8q6utWrccBhEOa6IoGkE=",
			"path": "github.com/mitchellh/go-testing-interface",
			"revision": "464bad03cb4524866347e2a71b6779942d0cac37",
			"revisionTime": "2018-04-06T17:35:14Z"
		},
		{
			"checksumSHA1": "tWUjKyFOGJtYExocPWVYiXBYsfE=",
			"path": "github.com/mitchellh/hashstructure",
			"revision": "2bca23e0e452137f789efbc8610126fd8b94f73b",
			"revisionTime": "2017-06-09T04:59:27Z"
		},
		{
			"checksumSHA1": "Yvzge1YQcD/wSDXLD5qNHqmI/0s=",
			"path": "github.com/mitchellh/mapstructure",
			"revision": "00c29f56e2386353d58c599509e8dc3801b0d716",
			"revisionTime": "2018-02-20T23:01:11Z"
		},
		{
			"checksumSHA1": "mrqMlK6gqe//WsJSrJ1HgkPM0lM=",
			"path": "github.com/mitchellh/reflectwalk",
			"revision": "464bad03cb4524866347e2a71b6779942d0cac37",
			"revisionTime": "2018-04-06T17:35:14Z"
		},
		{
			"checksumSHA1": "2jsbDTvwxafPp7FJjJ8IIFlTLjs=",
			"path": "github.com/mohae/deepcopy",
			"revision": "c48cc78d482608239f6c4c92a4abd87eb8761c90",
			"revisionTime": "2017-09-29T03:49:55Z"
		},
		{
			"checksumSHA1": "Byaa390AhImHSUlSXz14tOCRBHo=",
			"path": "github.com/mssola/user_agent",
			"revision": "d7bd3b07ee86d981b0fb75b59ea68e09c51fa1b6",
			"revisionTime": "2018-06-08T08:16:48Z"
		},
		{
			"checksumSHA1": "OcGhncie9MUDiK7uofyWOHyMMP8=",
			"path": "github.com/mwitkow/go-proto-validators",
			"revision": "1f388280e944c97cc59c75d8c84a704097d1f1d6",
			"revisionTime": "2019-02-12T09:28:29Z"
		},
		{
			"checksumSHA1": "aOt94aJhrodtylXqUFxflaguKbE=",
			"origin": "github.com/mholt/caddy/vendor/github.com/naoina/go-stringutil",
			"path": "github.com/naoina/go-stringutil",
			"revision": "f1eaae9b0d4a6e37882ba2cd38cc842513c502cf",
			"revisionTime": "2018-03-19T02:42:43Z"
		},
		{
			"checksumSHA1": "67KBe57/Ol4rVjnQLmCrRtGsn7A=",
			"origin": "github.com/mholt/caddy/vendor/github.com/naoina/toml",
			"path": "github.com/naoina/toml",
			"revision": "f1eaae9b0d4a6e37882ba2cd38cc842513c502cf",
			"revisionTime": "2018-03-19T02:42:43Z"
		},
		{
			"checksumSHA1": "xZBlSMT5o/A+EDOro6KbfHZwSNc=",
			"origin": "github.com/mholt/caddy/vendor/github.com/naoina/toml/ast",
			"path": "github.com/naoina/toml/ast",
			"revision": "f1eaae9b0d4a6e37882ba2cd38cc842513c502cf",
			"revisionTime": "2018-03-19T02:42:43Z"
		},
		{
			"checksumSHA1": "C6fM9mwFk5zTL5dqRqiJdje1Hf8=",
			"path": "github.com/nats-io/gnatsd/conf",
			"revision": "eed4fbc1458ce110ad1aa1adf904229bc8fda2a7",
			"revisionTime": "2018-08-30T15:04:11Z"
		},
		{
			"checksumSHA1": "uRClG9ShjVyYmpFrntjg20fVXKs=",
			"path": "github.com/nats-io/gnatsd/logger",
			"revision": "eed4fbc1458ce110ad1aa1adf904229bc8fda2a7",
			"revisionTime": "2018-08-30T15:04:11Z"
		},
		{
			"checksumSHA1": "2mXj/5KMVU6eOHaCJRhZRhqZqWM=",
			"path": "github.com/nats-io/gnatsd/server",
			"revision": "eed4fbc1458ce110ad1aa1adf904229bc8fda2a7",
			"revisionTime": "2018-08-30T15:04:11Z"
		},
		{
			"checksumSHA1": "rm/ETqE8LFv61eWUaS3Dy9ILYWc=",
			"path": "github.com/nats-io/gnatsd/server/pse",
			"revision": "eed4fbc1458ce110ad1aa1adf904229bc8fda2a7",
			"revisionTime": "2018-08-30T15:04:11Z"
		},
		{
			"checksumSHA1": "GfQ4LMqxsTdxY+4VjBPzejbMI6Q=",
			"path": "github.com/nats-io/gnatsd/util",
			"revision": "eed4fbc1458ce110ad1aa1adf904229bc8fda2a7",
			"revisionTime": "2018-08-30T15:04:11Z"
		},
		{
			"checksumSHA1": "JfriV4PsYnnLZwl10HxoJKCCVaY=",
			"path": "github.com/nats-io/nats",
			"revision": "b7c46b03aab0b24e13b87f5081230f3da7dcc2ca",
			"revisionTime": "2019-06-03T23:44:50Z",
			"version": "v1.8.0",
			"versionExact": "v1.8.0"
		},
		{
			"checksumSHA1": "wTJ0MPVAQnb2a+vdzNWSSqxfiyM=",
			"path": "github.com/nats-io/nats.go/encoders/builtin",
			"revision": "b7c46b03aab0b24e13b87f5081230f3da7dcc2ca",
			"revisionTime": "2019-06-03T23:44:50Z"
		},
		{
			"checksumSHA1": "3m3PAW0haWNC6A3A30LKTdkg02s=",
			"path": "github.com/nats-io/nats.go/util",
			"revision": "b7c46b03aab0b24e13b87f5081230f3da7dcc2ca",
			"revisionTime": "2019-06-03T23:44:50Z"
		},
		{
			"checksumSHA1": "qAIuHdtQrDi2fFmpaP1dZLbgpGc=",
			"path": "github.com/nats-io/nats/encoders/builtin",
			"revision": "2d111d6f532d6f3521539e229bc93ec1863cb5f0",
			"revisionTime": "2018-03-13T15:00:56Z"
		},
		{
			"checksumSHA1": "6xwMpun2lAxptGPocW+HKJg1Xoc=",
			"path": "github.com/nats-io/nkeys",
			"revision": "1546a3320a8f195a5b5c84aef8309377c2e411d5",
			"revisionTime": "2018-12-05T15:18:57Z"
		},
		{
			"checksumSHA1": "xPMK9Y2UbdQclakznIrDWV1c64o=",
			"path": "github.com/nats-io/nuid",
			"revision": "3e58d42c9cfe5cd9429f1a21ad8f35cd859ba829",
			"revisionTime": "2018-03-17T19:19:20Z"
		},
		{
			"checksumSHA1": "uEc9/1HbYGeK7wPStF6FmUlfzGE=",
			"path": "github.com/nicksnyder/go-i18n/i18n",
			"revision": "a872b3191e0ec630a6c1219d74e56fe2053ab1c3",
			"revisionTime": "2018-03-26T15:57:04Z"
		},
		{
			"checksumSHA1": "gDe7nlx3FyCVxLkARgl0VAntDRk=",
			"path": "github.com/nicksnyder/go-i18n/i18n/bundle",
			"revision": "a872b3191e0ec630a6c1219d74e56fe2053ab1c3",
			"revisionTime": "2018-03-26T15:57:04Z"
		},
		{
			"checksumSHA1": "VfjBzEJSPi4cExtbsSaTgjWK+6I=",
			"path": "github.com/nicksnyder/go-i18n/i18n/language",
			"revision": "a872b3191e0ec630a6c1219d74e56fe2053ab1c3",
			"revisionTime": "2018-03-26T15:57:04Z"
		},
		{
			"checksumSHA1": "w3aZs/7hxcB5VBC8Z2HKm6jbDSY=",
			"path": "github.com/nicksnyder/go-i18n/i18n/translation",
			"revision": "a872b3191e0ec630a6c1219d74e56fe2053ab1c3",
			"revisionTime": "2018-03-26T15:57:04Z"
		},
		{
			"checksumSHA1": "ROp7ZtwHdxYKpmwycOxbOOXNnzo=",
			"origin": "github.com/hashicorp/go-discover/provider/scaleway/vendor/github.com/nicolai86/scaleway-sdk/api",
			"path": "github.com/nicolai86/scaleway-sdk/api",
			"revision": "464bad03cb4524866347e2a71b6779942d0cac37",
			"revisionTime": "2018-04-06T17:35:14Z"
		},
		{
			"checksumSHA1": "gcLub3oB+u4QrOJZcYmk/y2AP4k=",
			"path": "github.com/nu7hatch/gouuid",
			"revision": "179d4d0c4d8d407a32af483c2354df1d2c91e6c3",
			"revisionTime": "2013-12-21T20:05:32Z"
		},
		{
			"checksumSHA1": "txsZLJ7XQsUIoAze9dD+XHYJguk=",
			"path": "github.com/olekukonko/tablewriter",
			"revision": "b8a9be070da40449e501c3c4730a889e42d87a9e",
			"revisionTime": "2018-01-30T16:27:43Z"
		},
		{
			"checksumSHA1": "6EIQaeaWECn3zlechdGkqmIKld4=",
			"path": "github.com/opentracing/opentracing-go",
			"revision": "659c90643e714681897ec2521c60567dd21da733",
			"revisionTime": "2019-03-23T20:25:03Z"
		},
		{
			"checksumSHA1": "hZnCURJIhg56jbKk0UFRfZkcQ+c=",
			"path": "github.com/opentracing/opentracing-go/ext",
			"revision": "659c90643e714681897ec2521c60567dd21da733",
			"revisionTime": "2019-03-23T20:25:03Z"
		},
		{
			"checksumSHA1": "tnkdNJbJxNKuPZMWapP1xhKIIGw=",
			"path": "github.com/opentracing/opentracing-go/log",
			"revision": "659c90643e714681897ec2521c60567dd21da733",
			"revisionTime": "2019-03-23T20:25:03Z"
		},
		{
			"checksumSHA1": "iNErqERBz8vWAwqXaZjZF3ZALw8=",
			"path": "github.com/ory/fosite",
			"revision": "01cd955efe9a00c014a5ef7488774c3913e7218d",
			"revisionTime": "2019-05-23T10:11:27Z"
		},
		{
			"checksumSHA1": "z6g7gnClq3cDWIs5OqWeNFF6qWA=",
			"path": "github.com/ory/fosite/compose",
			"revision": "01cd955efe9a00c014a5ef7488774c3913e7218d",
			"revisionTime": "2019-05-23T10:11:27Z"
		},
		{
			"checksumSHA1": "bD196eKaTvORWcTWnGR9abYxK0Y=",
			"path": "github.com/ory/fosite/handler/oauth2",
			"revision": "01cd955efe9a00c014a5ef7488774c3913e7218d",
			"revisionTime": "2019-05-23T10:11:27Z"
		},
		{
			"checksumSHA1": "aOx/3z0Z3x9erklSaktllrQ7ksY=",
			"path": "github.com/ory/fosite/handler/openid",
			"revision": "01cd955efe9a00c014a5ef7488774c3913e7218d",
			"revisionTime": "2019-05-23T10:11:27Z"
		},
		{
			"checksumSHA1": "2b/EC8l5qZ0WLuF39BK7l74QeFU=",
			"path": "github.com/ory/fosite/handler/pkce",
			"revision": "01cd955efe9a00c014a5ef7488774c3913e7218d",
			"revisionTime": "2019-05-23T10:11:27Z"
		},
		{
			"checksumSHA1": "bIclVQjc/iZvl2weJ8d3zkMbyXU=",
			"path": "github.com/ory/fosite/storage",
			"revision": "01cd955efe9a00c014a5ef7488774c3913e7218d",
			"revisionTime": "2019-05-23T10:11:27Z"
		},
		{
			"checksumSHA1": "6DsRSTLvLKQEKAX7lT++inIJVCg=",
			"path": "github.com/ory/fosite/token/hmac",
			"revision": "01cd955efe9a00c014a5ef7488774c3913e7218d",
			"revisionTime": "2019-05-23T10:11:27Z"
		},
		{
			"checksumSHA1": "fWbyndVfJ/6nVzt8X+qOzvBUq9o=",
			"path": "github.com/ory/fosite/token/jwt",
			"revision": "01cd955efe9a00c014a5ef7488774c3913e7218d",
			"revisionTime": "2019-05-23T10:11:27Z"
		},
		{
			"checksumSHA1": "tITn2T0LFHVq3GOE5noKeqSIU6o=",
			"path": "github.com/ory/go-convenience/stringslice",
			"revision": "ab120a447a7fe88a9c3b7cbfca477340b0e88ef3",
			"revisionTime": "2018-10-08T11:33:10Z"
		},
		{
			"checksumSHA1": "bs2oLxem1GlFZpA3SHd0KTpI3fg=",
			"path": "github.com/ory/go-convenience/stringsx",
			"revision": "ab120a447a7fe88a9c3b7cbfca477340b0e88ef3",
			"revisionTime": "2018-10-08T11:33:10Z"
		},
		{
			"checksumSHA1": "Rhi165esp5rWXDiLLc07IZGUpcQ=",
			"path": "github.com/ory/herodot",
			"revision": "1057cbdae4c368ed588c16435046bd629b09957a",
			"revisionTime": "2019-03-07T13:28:02Z"
		},
		{
			"checksumSHA1": "fyYggZCg1a3AgKlYnqP43P6TNoA=",
			"path": "github.com/ory/hydra/client",
			"revision": "937cb2e473c525d4e546bf34c5be1dd8ffcade28",
			"revisionTime": "2019-09-04T09:11:38Z"
		},
		{
			"checksumSHA1": "OtUAUOtgi1lATZiebw7Qwq4LTIk=",
			"path": "github.com/ory/hydra/consent",
			"revision": "937cb2e473c525d4e546bf34c5be1dd8ffcade28",
			"revisionTime": "2019-09-04T09:11:38Z"
		},
		{
			"checksumSHA1": "S1MDlDf67UEf0ROQpWvLrseTnmc=",
			"path": "github.com/ory/hydra/driver",
			"revision": "937cb2e473c525d4e546bf34c5be1dd8ffcade28",
			"revisionTime": "2019-09-04T09:11:38Z"
		},
		{
			"checksumSHA1": "VJBrvJmGzcbN9jd3OyNA3NRBq6w=",
			"path": "github.com/ory/hydra/driver/configuration",
			"revision": "937cb2e473c525d4e546bf34c5be1dd8ffcade28",
			"revisionTime": "2019-09-04T09:11:38Z"
		},
		{
			"checksumSHA1": "kCN9J03VIuF3vfnuDBZZfiVF89o=",
			"path": "github.com/ory/hydra/jwk",
			"revision": "937cb2e473c525d4e546bf34c5be1dd8ffcade28",
			"revisionTime": "2019-09-04T09:11:38Z"
		},
		{
			"checksumSHA1": "c6jYk+13BYEZgHY0QKAnP2J4XOA=",
			"path": "github.com/ory/hydra/metrics/prometheus",
			"revision": "937cb2e473c525d4e546bf34c5be1dd8ffcade28",
			"revisionTime": "2019-09-04T09:11:38Z"
		},
		{
			"checksumSHA1": "Rw0714fHRLUJhk6waeKmmqAWHcA=",
			"path": "github.com/ory/hydra/oauth2",
			"revision": "937cb2e473c525d4e546bf34c5be1dd8ffcade28",
			"revisionTime": "2019-09-04T09:11:38Z"
		},
		{
			"checksumSHA1": "w+oO3rBsHq7MdzPYUARa4PZwwR8=",
			"path": "github.com/ory/hydra/x",
			"revision": "937cb2e473c525d4e546bf34c5be1dd8ffcade28",
			"revisionTime": "2019-09-04T09:11:38Z"
		},
		{
			"checksumSHA1": "7vZzYABrT1A1Vxev7TC9b4vEvnw=",
			"path": "github.com/ory/ladon",
			"revision": "d963cb9d282b4c5cf55e8da2d5ded91cb1a16eee",
			"revisionTime": "2018-03-14T09:22:07Z"
		},
		{
			"checksumSHA1": "Y5sMNYsTEyfu/ZR1VplCoTMdt9g=",
			"path": "github.com/ory/ladon/compiler",
			"revision": "d963cb9d282b4c5cf55e8da2d5ded91cb1a16eee",
			"revisionTime": "2018-03-14T09:22:07Z"
		},
		{
			"checksumSHA1": "5X+fDzAp6qhvuRDhXtbyTljd23k=",
			"path": "github.com/ory/ladon/manager/memory",
			"revision": "d963cb9d282b4c5cf55e8da2d5ded91cb1a16eee",
			"revisionTime": "2018-03-14T09:22:07Z"
		},
		{
			"checksumSHA1": "nkoeuuL7YwsdtvdN0wjYLNE56fc=",
			"path": "github.com/ory/ladon/manager/sql",
			"revision": "d963cb9d282b4c5cf55e8da2d5ded91cb1a16eee",
			"revisionTime": "2018-03-14T09:22:07Z"
		},
		{
			"checksumSHA1": "N3duny+9FrSJJ1hh2hRTq0NsHO8=",
			"path": "github.com/ory/pagination",
			"revision": "05947c3e39e20ec964d080560c15368e9a7b9618",
			"revisionTime": "2018-02-27T11:00:02Z"
		},
		{
			"checksumSHA1": "Piv3A5YKZJO5xSBZjvrqzX6EXfM=",
			"path": "github.com/ory/viper",
			"revision": "b403c1bd9049428604c8dcfde8f2152eef2e6ea1",
			"revisionTime": "2019-07-17T13:16:22Z"
		},
		{
			"checksumSHA1": "LemOxCzCddBAY5tk5bmx1MvXECc=",
			"path": "github.com/ory/x/cmdx",
			"revision": "64adca2172b8c5aeadd0ca9777017e4a19764d85",
			"revisionTime": "2019-08-20T09:00:42Z"
		},
		{
			"checksumSHA1": "Cyk7XGpTRjrHesx2o380sMQW6W8=",
			"path": "github.com/ory/x/corsx",
			"revision": "64adca2172b8c5aeadd0ca9777017e4a19764d85",
			"revisionTime": "2019-08-20T09:00:42Z"
		},
		{
			"checksumSHA1": "lGWArKZq/u+FspBw9UzHfMHsK0g=",
			"path": "github.com/ory/x/dbal",
			"revision": "64adca2172b8c5aeadd0ca9777017e4a19764d85",
			"revisionTime": "2019-08-20T09:00:42Z"
		},
		{
			"checksumSHA1": "kZHoTKqR18LDWFKeflbV+HTZv9Y=",
			"path": "github.com/ory/x/healthx",
			"revision": "64adca2172b8c5aeadd0ca9777017e4a19764d85",
			"revisionTime": "2019-08-20T09:00:42Z"
		},
		{
			"checksumSHA1": "4289VtsjxYHsjriVjxPxYqghcV0=",
			"path": "github.com/ory/x/httpx",
			"revision": "64adca2172b8c5aeadd0ca9777017e4a19764d85",
			"revisionTime": "2019-08-20T09:00:42Z"
		},
		{
			"checksumSHA1": "CBBVLMwEnXrkEnlGacS5KVtfyNM=",
			"path": "github.com/ory/x/logrusx",
			"revision": "64adca2172b8c5aeadd0ca9777017e4a19764d85",
			"revisionTime": "2019-08-20T09:00:42Z"
		},
		{
			"checksumSHA1": "sUQWAU0DnLpn5I7NgRSilq5pNZ4=",
			"path": "github.com/ory/x/mapx",
			"revision": "64adca2172b8c5aeadd0ca9777017e4a19764d85",
			"revisionTime": "2019-08-20T09:00:42Z"
		},
		{
			"checksumSHA1": "RBzrg+AlMYm5+eAcSztoxUM3ync=",
			"path": "github.com/ory/x/pagination",
			"revision": "64adca2172b8c5aeadd0ca9777017e4a19764d85",
			"revisionTime": "2019-08-20T09:00:42Z"
		},
		{
			"checksumSHA1": "+PTaw8XlCAMuseNcr8247Hw21iA=",
			"path": "github.com/ory/x/randx",
			"revision": "64adca2172b8c5aeadd0ca9777017e4a19764d85",
			"revisionTime": "2019-08-20T09:00:42Z"
		},
		{
			"checksumSHA1": "t/ByNRivZiDRVvNgxtA2Ic6xbZY=",
			"path": "github.com/ory/x/resilience",
			"revision": "64adca2172b8c5aeadd0ca9777017e4a19764d85",
			"revisionTime": "2019-08-20T09:00:42Z"
		},
		{
			"checksumSHA1": "n7mJBy9/XkeRlknX1+GRXp0EZx4=",
			"path": "github.com/ory/x/serverx",
			"revision": "64adca2172b8c5aeadd0ca9777017e4a19764d85",
			"revisionTime": "2019-08-20T09:00:42Z"
		},
		{
			"checksumSHA1": "aJGlupLTycqjXl/345ABZShNr1c=",
			"path": "github.com/ory/x/sqlcon",
			"revision": "64adca2172b8c5aeadd0ca9777017e4a19764d85",
			"revisionTime": "2019-08-20T09:00:42Z"
		},
		{
			"checksumSHA1": "ZAiTYQGARhnd/8xLCyJodGxS6Lg=",
			"path": "github.com/ory/x/stringslice",
			"revision": "64adca2172b8c5aeadd0ca9777017e4a19764d85",
			"revisionTime": "2019-08-20T09:00:42Z"
		},
		{
			"checksumSHA1": "SUCjEvYNUEfnt00oSe2bbEAqrcE=",
			"path": "github.com/ory/x/stringsx",
			"revision": "64adca2172b8c5aeadd0ca9777017e4a19764d85",
			"revisionTime": "2019-08-20T09:00:42Z"
		},
		{
			"checksumSHA1": "pR08bJ1c4X4fnmSweDA0FxUOwJo=",
			"path": "github.com/ory/x/tracing",
			"revision": "64adca2172b8c5aeadd0ca9777017e4a19764d85",
			"revisionTime": "2019-08-20T09:00:42Z"
		},
		{
			"checksumSHA1": "dLw2W7wv90HmhCy3/w4zPwZpoxw=",
			"path": "github.com/ory/x/urlx",
			"revision": "64adca2172b8c5aeadd0ca9777017e4a19764d85",
			"revisionTime": "2019-08-20T09:00:42Z"
		},
		{
			"checksumSHA1": "zuWrjTQOc0wqXhqeXoo0Wxf8xM8=",
			"path": "github.com/ory/x/viperx",
			"revision": "64adca2172b8c5aeadd0ca9777017e4a19764d85",
			"revisionTime": "2019-08-20T09:00:42Z"
		},
		{
			"checksumSHA1": "JVGDxPn66bpe6xEiexs1r+y6jF0=",
			"path": "github.com/patrickmn/go-cache",
			"revision": "a3647f8e31d79543b2d0f0ae2fe5c379d72cedc0",
			"revisionTime": "2017-07-22T04:01:10Z"
		},
		{
			"checksumSHA1": "As1PSFJop3xi3W8tAYSm/8YesAQ=",
			"path": "github.com/pborman/uuid",
			"revision": "c65b2f87fee37d1c7854c9164a450713c28d50cd",
			"revisionTime": "2018-01-22T19:00:07Z"
		},
		{
			"checksumSHA1": "hdyVmbhZdcRLU8ZmYgE2GqmewBo=",
			"path": "github.com/pelletier/go-toml",
			"revision": "05bcc0fb0d3e60da4b8dd5bd7e0ea563eb4ca943",
			"revisionTime": "2018-02-28T23:36:31Z"
		},
		{
			"checksumSHA1": "8U5pEHFpXd1/Klgp+C/a6TqWoh8=",
			"path": "github.com/philhofer/fwd",
			"revision": "bb6d471dc95d4fe11e432687f8b70ff496cf3136",
			"revisionTime": "2017-09-05T21:21:22Z"
		},
		{
			"checksumSHA1": "xu9jD9+X17GL8ZlMipeoYjgaHEo=",
			"path": "github.com/philopon/go-toposort",
			"revision": "9be86dbd762f98b5b9a4eca110a3f40ef31d0375",
			"revisionTime": "2017-06-20T08:54:41Z"
		},
		{
			"checksumSHA1": "ljd3FhYRJ91cLZz3wsH9BQQ2JbA=",
			"path": "github.com/pkg/errors",
			"revision": "816c9085562cd7ee03e7f8188a1cfd942858cded",
			"revisionTime": "2018-03-11T21:45:15Z"
		},
		{
			"checksumSHA1": "LuFv4/jlrmFNnDb/5SCSEPAM9vU=",
			"origin": "github.com/stretchr/testify/vendor/github.com/pmezard/go-difflib/difflib",
			"path": "github.com/pmezard/go-difflib/difflib",
			"revision": "c679ae2cc0cb27ec3293fea7e254e47386f05d69",
			"revisionTime": "2018-03-14T08:05:35Z"
		},
		{
			"checksumSHA1": "Nt4Ol6ZM2n0XD5zatxjwEYBpQnw=",
			"path": "github.com/posener/complete",
			"revision": "464bad03cb4524866347e2a71b6779942d0cac37",
			"revisionTime": "2018-04-06T17:35:14Z"
		},
		{
			"checksumSHA1": "NB7uVS0/BJDmNu68vPAlbrq4TME=",
			"path": "github.com/posener/complete/cmd",
			"revision": "464bad03cb4524866347e2a71b6779942d0cac37",
			"revisionTime": "2018-04-06T17:35:14Z"
		},
		{
			"checksumSHA1": "gSX86Xl0w9hvtntdT8h23DZtSag=",
			"path": "github.com/posener/complete/cmd/install",
			"revision": "464bad03cb4524866347e2a71b6779942d0cac37",
			"revisionTime": "2018-04-06T17:35:14Z"
		},
		{
			"checksumSHA1": "DMo94FwJAm9ZCYCiYdJU2+bh4no=",
			"path": "github.com/posener/complete/match",
			"revision": "464bad03cb4524866347e2a71b6779942d0cac37",
			"revisionTime": "2018-04-06T17:35:14Z"
		},
		{
			"checksumSHA1": "F9jp3RoQ/AXFYFhEvJnHU3xSN+k=",
			"origin": "github.com/coreos/dex/vendor/github.com/pquerna/cachecontrol",
			"path": "github.com/pquerna/cachecontrol",
			"revision": "a8abebc32ad372328714d3845f4d32666717e3f4",
			"revisionTime": "2018-04-06T10:54:59Z"
		},
		{
			"checksumSHA1": "3cmO6a0KjdpnIlVbq4CcJxbHyQs=",
			"origin": "github.com/coreos/dex/vendor/github.com/pquerna/cachecontrol/cacheobject",
			"path": "github.com/pquerna/cachecontrol/cacheobject",
			"revision": "a8abebc32ad372328714d3845f4d32666717e3f4",
			"revisionTime": "2018-04-06T10:54:59Z"
		},
		{
			"checksumSHA1": "v7JvA8xYrYPkgol6XU29z2aPvcQ=",
			"path": "github.com/pydio/cells-sdk-go",
			"revision": "c0973b667fb044bc984b6e0433567143893e0637",
			"revisionTime": "2019-05-25T16:28:43Z"
		},
		{
			"checksumSHA1": "IWenbnIPbaRQwMVPaVGOdW3b0LM=",
			"path": "github.com/pydio/cells-sdk-go/transport/http",
			"revision": "c0973b667fb044bc984b6e0433567143893e0637",
			"revisionTime": "2019-05-25T16:28:43Z"
		},
		{
			"checksumSHA1": "Yv1X+JXwU/ik8IQCod8bXIhG4+U=",
			"path": "github.com/pydio/cells-sdk-go/transport/mc",
			"revision": "c0973b667fb044bc984b6e0433567143893e0637",
			"revisionTime": "2019-05-25T16:28:43Z"
		},
		{
			"checksumSHA1": "mXeJbOQO7wq11Gb9vcFuAy3CoZA=",
			"path": "github.com/pydio/cells-sdk-go/transport/oidc",
			"revision": "c0973b667fb044bc984b6e0433567143893e0637",
			"revisionTime": "2019-05-25T16:28:43Z"
		},
		{
			"checksumSHA1": "fYA/Rl0HUmTWPs8Vvwfr4m+ow9M=",
			"path": "github.com/pydio/config-srv/config",
			"revision": "64a62c922b843136452584805c96bd9ae3f98347",
			"revisionTime": "2018-04-10T16:17:05Z"
		},
		{
			"checksumSHA1": "gwd3NoRJjsJEzF8vORHOQwDIDko=",
			"path": "github.com/pydio/config-srv/db",
			"revision": "64a62c922b843136452584805c96bd9ae3f98347",
			"revisionTime": "2018-04-10T16:17:05Z"
		},
		{
			"checksumSHA1": "xdq0ffMakwjy0FDc/fcjp2PCQKY=",
			"path": "github.com/pydio/config-srv/db/mysql",
			"revision": "64a62c922b843136452584805c96bd9ae3f98347",
			"revisionTime": "2018-04-10T16:17:05Z"
		},
		{
			"checksumSHA1": "PQNlO2lE6VNFWzy6fz5/pa19LBI=",
			"path": "github.com/pydio/config-srv/handler",
			"revision": "64a62c922b843136452584805c96bd9ae3f98347",
			"revisionTime": "2018-04-10T16:17:05Z"
		},
		{
			"checksumSHA1": "ZhXcN5sGy0uowhNUWa05fm2fSgM=",
			"path": "github.com/pydio/config-srv/proto/config",
			"revision": "64a62c922b843136452584805c96bd9ae3f98347",
			"revisionTime": "2018-04-10T16:17:05Z"
		},
		{
			"checksumSHA1": "v+qQ2eFA4D/el28BIIOKuhbDFfY=",
			"path": "github.com/pydio/go-os/config",
			"revision": "493f22970962e8b02e5a3870f77b4f3c816b8ede",
			"revisionTime": "2018-04-10T16:16:42Z"
		},
		{
			"checksumSHA1": "cvC23fy4zn6+4MbZV3cNqzaWMEk=",
			"path": "github.com/pydio/go-os/config/proto",
			"revision": "493f22970962e8b02e5a3870f77b4f3c816b8ede",
			"revisionTime": "2018-04-10T16:16:42Z"
		},
		{
			"checksumSHA1": "4WJCi+gP8toVyZtRfBTamOnkmFE=",
			"path": "github.com/pydio/go-os/config/source/file",
			"revision": "493f22970962e8b02e5a3870f77b4f3c816b8ede",
			"revisionTime": "2018-04-10T16:16:42Z"
		},
		{
			"checksumSHA1": "cF572fAv+3P9DFqrl9hU9D9m+DQ=",
			"path": "github.com/pydio/minio-go",
			"revision": "41cbe90c6ca928f2142e907f12955c35a4ffeee2",
			"revisionTime": "2018-11-14T16:22:46Z"
		},
		{
			"checksumSHA1": "1mh2M8Un4aI+Xydn3VIQLMUZPrg=",
			"path": "github.com/pydio/minio-go/pkg/credentials",
			"revision": "41cbe90c6ca928f2142e907f12955c35a4ffeee2",
			"revisionTime": "2018-11-14T16:22:46Z"
		},
		{
			"checksumSHA1": "VFHKs6Gi8h3p/rMedLjCAbiqv5w=",
			"path": "github.com/pydio/minio-go/pkg/encrypt",
			"revision": "41cbe90c6ca928f2142e907f12955c35a4ffeee2",
			"revisionTime": "2018-11-14T16:22:46Z"
		},
		{
			"checksumSHA1": "9mkxn/WeWYJU4bTN6Mbv98WodY8=",
			"path": "github.com/pydio/minio-go/pkg/policy",
			"revision": "41cbe90c6ca928f2142e907f12955c35a4ffeee2",
			"revisionTime": "2018-11-14T16:22:46Z"
		},
		{
			"checksumSHA1": "ma/LrBWgCPrYEXa6Zd/fN/D3KCk=",
			"path": "github.com/pydio/minio-go/pkg/s3signer",
			"revision": "41cbe90c6ca928f2142e907f12955c35a4ffeee2",
			"revisionTime": "2018-11-14T16:22:46Z"
		},
		{
			"checksumSHA1": "V1k9KquxhHAKOSNtlKyGzqPLBrI=",
			"path": "github.com/pydio/minio-go/pkg/s3utils",
			"revision": "41cbe90c6ca928f2142e907f12955c35a4ffeee2",
			"revisionTime": "2018-11-14T16:22:46Z"
		},
		{
			"checksumSHA1": "Rk2Ca/t5OkvyLXKGEt1+cGDC4Bc=",
			"path": "github.com/pydio/minio-go/pkg/set",
			"revision": "41cbe90c6ca928f2142e907f12955c35a4ffeee2",
			"revisionTime": "2018-11-14T16:22:46Z"
		},
		{
			"checksumSHA1": "lZeBPTW+NeAFN2usTC3SQ2beUUY=",
			"path": "github.com/pydio/minio-srv",
			"revision": "7789630ca87c7d02ed87e949cb50b0336b549aa1",
			"revisionTime": "2019-05-05T08:55:43Z",
			"tree": true
		},
		{
			"checksumSHA1": "pvg8L4xN+zO9HLJislpVeHPPLjM=",
			"path": "github.com/rainycape/unidecode",
			"revision": "cb7f23ec59bec0d61b19c56cd88cee3d0cc1870c",
			"revisionTime": "2015-09-07T02:38:54Z"
		},
		{
			"checksumSHA1": "NLTyYVX4dn8jV1iad7p494AiZ8E=",
			"origin": "github.com/hashicorp/go-discover/provider/softlayer/vendor/github.com/renier/xmlrpc",
			"path": "github.com/renier/xmlrpc",
			"revision": "464bad03cb4524866347e2a71b6779942d0cac37",
			"revisionTime": "2018-04-06T17:35:14Z"
		},
		{
			"checksumSHA1": "CnvImYwD5jNLT4zMkOTN0ivaGA8=",
			"path": "github.com/rjeczalik/notify",
			"revision": "352c463f90a00c0cf83b1148f11ada779308f411",
			"revisionTime": "2018-10-25T23:13:18Z"
		},
		{
			"checksumSHA1": "aN7wtLTH+mLT3AkxfiOpbW1HWtQ=",
			"path": "github.com/robertkrimen/otto",
			"revision": "6c383dd335ef8dcccef05e651ce1eccfe4d0f011",
			"revisionTime": "2018-03-05T04:20:45Z"
		},
		{
			"checksumSHA1": "q1HKpLIWi3tTT5W5LqMlwPcGmyQ=",
			"path": "github.com/robertkrimen/otto/ast",
			"revision": "6c383dd335ef8dcccef05e651ce1eccfe4d0f011",
			"revisionTime": "2018-03-05T04:20:45Z"
		},
		{
			"checksumSHA1": "L0KsB2EzTlPgv0iae3q3SukNW7U=",
			"path": "github.com/robertkrimen/otto/dbg",
			"revision": "6c383dd335ef8dcccef05e651ce1eccfe4d0f011",
			"revisionTime": "2018-03-05T04:20:45Z"
		},
		{
			"checksumSHA1": "euDLJKhw4doeTSxjEoezjxYXLzs=",
			"path": "github.com/robertkrimen/otto/file",
			"revision": "6c383dd335ef8dcccef05e651ce1eccfe4d0f011",
			"revisionTime": "2018-03-05T04:20:45Z"
		},
		{
			"checksumSHA1": "w5wu2avr5PWCJy5dlEhlY3rwb+w=",
			"path": "github.com/robertkrimen/otto/parser",
			"revision": "6c383dd335ef8dcccef05e651ce1eccfe4d0f011",
			"revisionTime": "2018-03-05T04:20:45Z"
		},
		{
			"checksumSHA1": "7J/7NaYRqKhBvZ+dTIutsEoEgFw=",
			"path": "github.com/robertkrimen/otto/registry",
			"revision": "6c383dd335ef8dcccef05e651ce1eccfe4d0f011",
			"revisionTime": "2018-03-05T04:20:45Z"
		},
		{
			"checksumSHA1": "/jMXYuXycBpTqWhRyJ2xsqvHvQI=",
			"path": "github.com/robertkrimen/otto/token",
			"revision": "6c383dd335ef8dcccef05e651ce1eccfe4d0f011",
			"revisionTime": "2018-03-05T04:20:45Z"
		},
		{
			"checksumSHA1": "hev23KrSfQ4KfosxH+gJKziFVtA=",
			"path": "github.com/rs/cors",
			"revision": "76f58f330d76a55c5badc74f6212e8a15e742c77",
			"revisionTime": "2019-01-16T17:59:10Z"
		},
		{
			"checksumSHA1": "Qd1RoqlGyk3YQ8yGdKZiDDPY8NU=",
			"path": "github.com/rs/xid",
			"revision": "705291fb22314c68b7f5d8c0674cb19954ca8f81",
			"revisionTime": "2018-03-16T06:36:48Z"
		},
		{
			"checksumSHA1": "6nYX6dKRoU5uicZ5wa9nD7dq22Q=",
			"path": "github.com/rubenv/sql-migrate",
			"revision": "081fe17d19ff4e2dd9f5a0c1158e6bcf74da6906",
			"revisionTime": "2018-02-17T20:35:53Z"
		},
		{
			"checksumSHA1": "rkHieYOGBsxJaDbC7vl/e4KSatw=",
			"path": "github.com/rubenv/sql-migrate/sqlparse",
			"revision": "081fe17d19ff4e2dd9f5a0c1158e6bcf74da6906",
			"revisionTime": "2018-02-17T20:35:53Z"
		},
		{
			"checksumSHA1": "fVe6V9Zh6J9j5xu+010smkTPAnY=",
			"origin": "github.com/coreos/dex/vendor/github.com/russellhaering/goxmldsig",
			"path": "github.com/russellhaering/goxmldsig",
			"revision": "a8abebc32ad372328714d3845f4d32666717e3f4",
			"revisionTime": "2018-04-06T10:54:59Z"
		},
		{
			"checksumSHA1": "p8URJMxNQPXJ7RaiZF/CqlwNMzw=",
			"origin": "github.com/coreos/dex/vendor/github.com/russellhaering/goxmldsig/etreeutils",
			"path": "github.com/russellhaering/goxmldsig/etreeutils",
			"revision": "a8abebc32ad372328714d3845f4d32666717e3f4",
			"revisionTime": "2018-04-06T10:54:59Z"
		},
		{
			"checksumSHA1": "Q4UydcJq+umxYmfYCUJKT+emIKg=",
			"origin": "github.com/coreos/dex/vendor/github.com/russellhaering/goxmldsig/types",
			"path": "github.com/russellhaering/goxmldsig/types",
			"revision": "a8abebc32ad372328714d3845f4d32666717e3f4",
			"revisionTime": "2018-04-06T10:54:59Z"
		},
		{
			"checksumSHA1": "Ne3D+KJs1TU2trnDy1UCSwlXbAE=",
			"path": "github.com/russross/blackfriday",
			"revision": "11635eb403ff09dbc3a6b5a007ab5ab09151c229",
			"revisionTime": "2018-04-28T10:25:19Z"
		},
		{
			"checksumSHA1": "Q68FxXX04PtPDIG7C1RlSDhx/ko=",
			"path": "github.com/rwcarlsen/goexif/exif",
			"revision": "17202558c8d9c3fd047859f1a5e73fd9ae709187",
			"revisionTime": "2018-01-10T18:11:40Z"
		},
		{
			"checksumSHA1": "0+tTLlssYWyGuq+vQs4IiPIXJW4=",
			"path": "github.com/rwcarlsen/goexif/tiff",
			"revision": "17202558c8d9c3fd047859f1a5e73fd9ae709187",
			"revisionTime": "2018-01-10T18:11:40Z"
		},
		{
			"checksumSHA1": "ExnVEVNT8APpFTm26cUb5T09yR4=",
			"path": "github.com/ryanuber/columnize",
			"revision": "464bad03cb4524866347e2a71b6779942d0cac37",
			"revisionTime": "2018-04-06T17:35:14Z"
		},
		{
			"checksumSHA1": "rBNqTgfoqZwylkSeOw1j3J47EIo=",
			"path": "github.com/sajari/docconv",
			"revision": "f6794a476751cfded85949bc6aa860880167cbd7",
			"revisionTime": "2017-08-28T01:23:40Z"
		},
		{
			"checksumSHA1": "lMobCpaZ3DOdpSMPM9Rir5eTZYY=",
			"path": "github.com/sajari/docconv/iWork",
			"revision": "f6794a476751cfded85949bc6aa860880167cbd7",
			"revisionTime": "2017-08-28T01:23:40Z"
		},
		{
			"checksumSHA1": "PGuARnk6Q0Kp5J8gEped3urQTss=",
			"path": "github.com/sajari/docconv/snappy",
			"revision": "f6794a476751cfded85949bc6aa860880167cbd7",
			"revisionTime": "2017-08-28T01:23:40Z"
		},
		{
			"checksumSHA1": "zmC8/3V4ls53DJlNTKDZwPSC/dA=",
			"path": "github.com/satori/go.uuid",
			"revision": "5bf94b69c6b68ee1b541973bb8e1144db23a194b",
			"revisionTime": "2017-03-21T23:07:31Z"
		},
		{
			"checksumSHA1": "A/YUMbGg1LHIeK2+NLZBt+MIAao=",
			"path": "github.com/sean-/seed",
			"revision": "464bad03cb4524866347e2a71b6779942d0cac37",
			"revisionTime": "2018-04-06T17:35:14Z"
		},
		{
			"checksumSHA1": "1am4FGlEIZUzQmgO3z5ikrHKGnc=",
			"path": "github.com/sendgrid/rest",
			"revision": "a44614977dc1c40d4c7cb62caeb3bd145e974e7d",
			"revisionTime": "2017-12-11T23:24:04Z"
		},
		{
			"checksumSHA1": "0P3K5Qj3F7YQ4e6oVHyef2UFpi8=",
			"path": "github.com/sendgrid/sendgrid-go",
			"revision": "588320a743278a1824a54d232a7e9f36df6f6c99",
			"revisionTime": "2018-02-07T00:05:56Z"
		},
		{
			"checksumSHA1": "S8+5XJgd+oHImvyXkSQMZNPCi9w=",
			"path": "github.com/sendgrid/sendgrid-go/helpers/mail",
			"revision": "588320a743278a1824a54d232a7e9f36df6f6c99",
			"revisionTime": "2018-02-07T00:05:56Z"
		},
		{
			"checksumSHA1": "QxBGuFiDP7AZx9/QOwJVVDlHjLM=",
			"path": "github.com/sergi/go-diff/diffmatchpatch",
			"revision": "da645544ed44df016359bd4c0e3dc60ee3a0da43",
			"revisionTime": "2018-02-05T16:33:09Z"
		},
		{
			"checksumSHA1": "aRFS3vu2wJRT6NZ2qUM+ubj8lhQ=",
			"path": "github.com/shibukawa/configdir",
			"revision": "e180dbdc8da04c4fa04272e875ce64949f38bd3e",
			"revisionTime": "2017-03-30T08:48:43Z"
		},
		{
			"checksumSHA1": "zW2k8E1gkuySzTz2eXuSEDhpffY=",
			"path": "github.com/shirou/gopsutil/cpu",
			"revision": "464bad03cb4524866347e2a71b6779942d0cac37",
			"revisionTime": "2018-04-06T17:35:14Z"
		},
		{
			"checksumSHA1": "GYdPFj6SEIeoL7VkRco4yP6+7RQ=",
			"path": "github.com/shirou/gopsutil/host",
			"revision": "464bad03cb4524866347e2a71b6779942d0cac37",
			"revisionTime": "2018-04-06T17:35:14Z"
		},
		{
			"checksumSHA1": "hz9RxkaV3Tnju2eiHBWO/Yv7n5c=",
			"path": "github.com/shirou/gopsutil/internal/common",
			"revision": "464bad03cb4524866347e2a71b6779942d0cac37",
			"revisionTime": "2018-04-06T17:35:14Z"
		},
		{
			"checksumSHA1": "qIk5k7TuA6xSV4BJpbWC1ORD7z8=",
			"path": "github.com/shirou/gopsutil/mem",
			"revision": "464bad03cb4524866347e2a71b6779942d0cac37",
			"revisionTime": "2018-04-06T17:35:14Z"
		},
		{
			"checksumSHA1": "OSvOZs5uK5iolCOeS46nB2InVy8=",
			"path": "github.com/shirou/gopsutil/net",
			"revision": "464bad03cb4524866347e2a71b6779942d0cac37",
			"revisionTime": "2018-04-06T17:35:14Z"
		},
		{
			"checksumSHA1": "JX0bRK/BdKVfbm4XOxMducVdY58=",
			"path": "github.com/shirou/gopsutil/process",
			"revision": "464bad03cb4524866347e2a71b6779942d0cac37",
			"revisionTime": "2018-04-06T17:35:14Z"
		},
		{
			"checksumSHA1": "ID8pFd4VzoMgUDyKltRlI9p+2P4=",
			"path": "github.com/shirou/w32",
			"revision": "464bad03cb4524866347e2a71b6779942d0cac37",
			"revisionTime": "2018-04-06T17:35:14Z"
		},
		{
			"checksumSHA1": "HkNUuhYSk5C2fTMa536jBiORq44=",
			"path": "github.com/shurcooL/sanitized_anchor_name",
			"revision": "86672fcb3f950f35f2e675df2240550f2a50762f",
			"revisionTime": "2017-09-05T02:47:45Z"
		},
		{
			"checksumSHA1": "ByFN6xh/YGP/D3DM9c8p0D9D1XM=",
			"path": "github.com/sirupsen/logrus",
			"revision": "90150a8ed11b6ce285e77e8af2b0109559ce4777",
			"revisionTime": "2018-03-15T01:07:03Z"
		},
		{
			"checksumSHA1": "nSpZi42fNKt0atsgnUIUMouoM6U=",
			"path": "github.com/smartystreets/assertions",
			"revision": "9c0ea8acbc1d8ad689f9e6fe0c1fa5838e0cabc2",
			"revisionTime": "2017-08-18T22:00:48Z"
		},
		{
			"checksumSHA1": "Vzb+dEH/LTYbvr8RXHmt6xJHz04=",
			"path": "github.com/smartystreets/assertions/internal/go-render/render",
			"revision": "9c0ea8acbc1d8ad689f9e6fe0c1fa5838e0cabc2",
			"revisionTime": "2017-08-18T22:00:48Z"
		},
		{
			"checksumSHA1": "r6FauVdOTFnwYQgrKGFuWUbIAJE=",
			"path": "github.com/smartystreets/assertions/internal/oglematchers",
			"revision": "9c0ea8acbc1d8ad689f9e6fe0c1fa5838e0cabc2",
			"revisionTime": "2017-08-18T22:00:48Z"
		},
		{
			"checksumSHA1": "G4VKPvxA20iNV+MkqD+8OsapXug=",
			"path": "github.com/smartystreets/goconvey",
			"revision": "ef6db91d284a0e7badaa1f0c404c30aa7dee3aed",
			"revisionTime": "2018-02-22T19:45:00Z"
		},
		{
			"checksumSHA1": "f4m09DHEetaanti/GqUJzyCBTaI=",
			"path": "github.com/smartystreets/goconvey/convey",
			"revision": "e5b2b7c9111590d019a696c7800593f666e1a7f4",
			"revisionTime": "2017-08-25T22:14:26Z"
		},
		{
			"checksumSHA1": "9LakndErFi5uCXtY1KWl0iRnT4c=",
			"path": "github.com/smartystreets/goconvey/convey/gotest",
			"revision": "e5b2b7c9111590d019a696c7800593f666e1a7f4",
			"revisionTime": "2017-08-25T22:14:26Z"
		},
		{
			"checksumSHA1": "FWDhk37bhAwZ2363D/L2xePwR64=",
			"path": "github.com/smartystreets/goconvey/convey/reporting",
			"revision": "e5b2b7c9111590d019a696c7800593f666e1a7f4",
			"revisionTime": "2017-08-25T22:14:26Z"
		},
		{
			"checksumSHA1": "KeNIYJQUdE6o196SaYuLMmjEPZM=",
			"origin": "github.com/hashicorp/go-discover/provider/softlayer/vendor/github.com/softlayer/softlayer-go/config",
			"path": "github.com/softlayer/softlayer-go/config",
			"revision": "464bad03cb4524866347e2a71b6779942d0cac37",
			"revisionTime": "2018-04-06T17:35:14Z"
		},
		{
			"checksumSHA1": "MuNEBvc3lQsRvDc0yiDr1jzBNfo=",
			"origin": "github.com/hashicorp/go-discover/provider/softlayer/vendor/github.com/softlayer/softlayer-go/datatypes",
			"path": "github.com/softlayer/softlayer-go/datatypes",
			"revision": "464bad03cb4524866347e2a71b6779942d0cac37",
			"revisionTime": "2018-04-06T17:35:14Z"
		},
		{
			"checksumSHA1": "2UnaaOo4TreSegFy3tNtQ3NRv18=",
			"origin": "github.com/hashicorp/go-discover/provider/softlayer/vendor/github.com/softlayer/softlayer-go/filter",
			"path": "github.com/softlayer/softlayer-go/filter",
			"revision": "464bad03cb4524866347e2a71b6779942d0cac37",
			"revisionTime": "2018-04-06T17:35:14Z"
		},
		{
			"checksumSHA1": "gCS7XyVNzhkJ3kFMmvMsIcWYBF8=",
			"origin": "github.com/hashicorp/go-discover/provider/softlayer/vendor/github.com/softlayer/softlayer-go/services",
			"path": "github.com/softlayer/softlayer-go/services",
			"revision": "464bad03cb4524866347e2a71b6779942d0cac37",
			"revisionTime": "2018-04-06T17:35:14Z"
		},
		{
			"checksumSHA1": "CIEs2F1l6b+d12/XK0LGiwTIc00=",
			"origin": "github.com/hashicorp/go-discover/provider/softlayer/vendor/github.com/softlayer/softlayer-go/session",
			"path": "github.com/softlayer/softlayer-go/session",
			"revision": "464bad03cb4524866347e2a71b6779942d0cac37",
			"revisionTime": "2018-04-06T17:35:14Z"
		},
		{
			"checksumSHA1": "rRLFLMdzIFBSVSNDy34s01ZYGjs=",
			"origin": "github.com/hashicorp/go-discover/provider/softlayer/vendor/github.com/softlayer/softlayer-go/sl",
			"path": "github.com/softlayer/softlayer-go/sl",
			"revision": "464bad03cb4524866347e2a71b6779942d0cac37",
			"revisionTime": "2018-04-06T17:35:14Z"
		},
		{
			"checksumSHA1": "F3JU4T4XXvZTRAcv6rhTao4QGos=",
			"path": "github.com/spf13/afero",
			"revision": "bbf41cb36dffe15dff5bf7e18c447801e7ffe163",
			"revisionTime": "2018-02-11T16:21:14Z"
		},
		{
			"checksumSHA1": "X6RueW0rO55PbOQ0sMWSQOxVl4I=",
			"path": "github.com/spf13/afero/mem",
			"revision": "bbf41cb36dffe15dff5bf7e18c447801e7ffe163",
			"revisionTime": "2018-02-11T16:21:14Z"
		},
		{
			"checksumSHA1": "Hc2i9OOK34PAImuNftTaHdbdLgs=",
			"path": "github.com/spf13/cast",
			"revision": "8965335b8c7107321228e3e3702cab9832751bac",
			"revisionTime": "2018-02-14T17:35:30Z"
		},
		{
			"checksumSHA1": "12g3NDgLPvSJcPKEKzU42m6GWVI=",
			"path": "github.com/spf13/cobra",
			"revision": "c439c4fa093711d42e1b01acb1235b52004753c1",
			"revisionTime": "2018-03-19T06:20:04Z"
		},
		{
			"checksumSHA1": "+JFKK0z5Eutk29rUz1lEhLxHMfk=",
			"path": "github.com/spf13/jwalterweatherman",
			"revision": "7c0cea34c8ece3fbeb2b27ab9b59511d360fb394",
			"revisionTime": "2018-01-09T13:55:06Z"
		},
		{
			"checksumSHA1": "tfKmT8uovT9Ch2YyDJtti3egAB4=",
			"path": "github.com/spf13/pflag",
			"revision": "ee5fd03fd6acfd43e44aea0b4135958546ed8e73",
			"revisionTime": "2018-02-20T14:32:36Z"
		},
		{
			"checksumSHA1": "AB/VGCv0NIjGYZXhJUBSbVIsOJw=",
			"path": "github.com/spf13/viper",
			"revision": "b5e8006cbee93ec955a89ab31e0e3ce3204f3736",
			"revisionTime": "2018-03-19T18:50:19Z"
		},
		{
			"checksumSHA1": "qErubHtC7DAFBnEQkMTuKDtfFTU=",
			"path": "github.com/ssor/bom",
			"revision": "6386211fdfcf24c0bfbdaceafd02849ed9a8a509",
			"revisionTime": "2017-07-18T12:35:48Z"
		},
		{
			"checksumSHA1": "KE+vv2khbshw+PA9UyHHxd8WKKw=",
			"path": "github.com/steveyen/gtreap",
			"revision": "0abe01ef9be25c4aedc174758ec2d917314d6d70",
			"revisionTime": "2015-08-07T15:59:58Z"
		},
		{
			"checksumSHA1": "6LwXZI7kXm1C0h4Ui0Y52p9uQhk=",
			"path": "github.com/stretchr/testify/assert",
			"revision": "c679ae2cc0cb27ec3293fea7e254e47386f05d69",
			"revisionTime": "2018-03-14T08:05:35Z"
		},
		{
			"checksumSHA1": "KqYmXUcuGwsvBL6XVsQnXsFb3LI=",
			"path": "github.com/stretchr/testify/require",
			"revision": "c679ae2cc0cb27ec3293fea7e254e47386f05d69",
			"revisionTime": "2018-03-14T08:05:35Z"
		},
		{
			"checksumSHA1": "GQ9bu6PuydK3Yor1JgtVKUfEJm8=",
			"path": "github.com/tent/http-link-go",
			"revision": "464bad03cb4524866347e2a71b6779942d0cac37",
			"revisionTime": "2018-04-06T17:35:14Z"
		},
		{
			"checksumSHA1": "MfWqWj0xRPdk1DpXCN0EXyBCa4Q=",
			"path": "github.com/tinylib/msgp/msgp",
			"revision": "3b5c87ab5fb00c660bf85b888445d9a01db64db4",
			"revisionTime": "2018-02-15T04:25:07Z"
		},
		{
			"checksumSHA1": "t24KnvC9jRxiANVhpw2pqFpmEu8=",
			"path": "github.com/tonnerre/golang-text",
			"revision": "464bad03cb4524866347e2a71b6779942d0cac37",
			"revisionTime": "2018-04-06T17:35:14Z"
		},
		{
			"checksumSHA1": "jqKeLR943ZqaOavEhlrSkIYgs+4=",
			"path": "github.com/uber-go/tally",
			"revision": "11a428eaef3208c22167f4a76dd17bc872b3ec97",
			"revisionTime": "2019-01-10T10:05:00Z"
		},
		{
			"checksumSHA1": "9W312a36vZ/J33+kGZb4SsHYNEQ=",
			"path": "github.com/uber/jaeger-client-go",
			"revision": "896f2abd37e099bae3eae942250d1a37e4bdce0b",
			"revisionTime": "2019-04-23T03:57:12Z"
		},
		{
			"checksumSHA1": "/PA9bYu1glNCL5ucsKj8s+NkkHc=",
			"path": "github.com/uber/jaeger-client-go/config",
			"revision": "896f2abd37e099bae3eae942250d1a37e4bdce0b",
			"revisionTime": "2019-04-23T03:57:12Z"
		},
		{
			"checksumSHA1": "KM5UXTWkHULmw0dDRNuk8ogWyGs=",
			"path": "github.com/uber/jaeger-client-go/internal/baggage",
			"revision": "896f2abd37e099bae3eae942250d1a37e4bdce0b",
			"revisionTime": "2019-04-23T03:57:12Z"
		},
		{
			"checksumSHA1": "tZqlcHV1XoLdZp9jfnydzsZAvYo=",
			"path": "github.com/uber/jaeger-client-go/internal/baggage/remote",
			"revision": "896f2abd37e099bae3eae942250d1a37e4bdce0b",
			"revisionTime": "2019-04-23T03:57:12Z"
		},
		{
			"checksumSHA1": "QB0L0GrzyMGQp6ivkkxp7a1DPsE=",
			"path": "github.com/uber/jaeger-client-go/internal/spanlog",
			"revision": "896f2abd37e099bae3eae942250d1a37e4bdce0b",
			"revisionTime": "2019-04-23T03:57:12Z"
		},
		{
			"checksumSHA1": "79HRO/+ekkpwqDB/OMiW+AHJtlE=",
			"path": "github.com/uber/jaeger-client-go/internal/throttler",
			"revision": "896f2abd37e099bae3eae942250d1a37e4bdce0b",
			"revisionTime": "2019-04-23T03:57:12Z"
		},
		{
			"checksumSHA1": "OVQDWFtFMs+NODe0F/S5kYViQco=",
			"path": "github.com/uber/jaeger-client-go/internal/throttler/remote",
			"revision": "896f2abd37e099bae3eae942250d1a37e4bdce0b",
			"revisionTime": "2019-04-23T03:57:12Z"
		},
		{
			"checksumSHA1": "tMP/vxbHwNAbOEaUhic5/meKfac=",
			"path": "github.com/uber/jaeger-client-go/log",
			"revision": "896f2abd37e099bae3eae942250d1a37e4bdce0b",
			"revisionTime": "2019-04-23T03:57:12Z"
		},
		{
			"checksumSHA1": "empqDwPkKUkGNeGHCu/EWoGI21o=",
			"path": "github.com/uber/jaeger-client-go/rpcmetrics",
			"revision": "896f2abd37e099bae3eae942250d1a37e4bdce0b",
			"revisionTime": "2019-04-23T03:57:12Z"
		},
		{
			"checksumSHA1": "+ffspyTBQLql2UiU6muvfWR/m1o=",
			"path": "github.com/uber/jaeger-client-go/thrift",
			"revision": "896f2abd37e099bae3eae942250d1a37e4bdce0b",
			"revisionTime": "2019-04-23T03:57:12Z"
		},
		{
			"checksumSHA1": "fMIQ4sJFCkqFYhXvvLKIlofqxvY=",
			"path": "github.com/uber/jaeger-client-go/thrift-gen/agent",
			"revision": "896f2abd37e099bae3eae942250d1a37e4bdce0b",
			"revisionTime": "2019-04-23T03:57:12Z"
		},
		{
			"checksumSHA1": "fRR2p+JAp7paApf32YuQuWU7yzY=",
			"path": "github.com/uber/jaeger-client-go/thrift-gen/baggage",
			"revision": "896f2abd37e099bae3eae942250d1a37e4bdce0b",
			"revisionTime": "2019-04-23T03:57:12Z"
		},
		{
			"checksumSHA1": "JZkMEOmiOFFEuGCsDOVLK5RzvMM=",
			"path": "github.com/uber/jaeger-client-go/thrift-gen/jaeger",
			"revision": "896f2abd37e099bae3eae942250d1a37e4bdce0b",
			"revisionTime": "2019-04-23T03:57:12Z"
		},
		{
			"checksumSHA1": "0teQUhTqTE1fLs+vbnTTzWOqdEQ=",
			"path": "github.com/uber/jaeger-client-go/thrift-gen/sampling",
			"revision": "896f2abd37e099bae3eae942250d1a37e4bdce0b",
			"revisionTime": "2019-04-23T03:57:12Z"
		},
		{
			"checksumSHA1": "jB+fvt3/iJYRDDp6+twGm5gGIXQ=",
			"path": "github.com/uber/jaeger-client-go/thrift-gen/zipkincore",
			"revision": "896f2abd37e099bae3eae942250d1a37e4bdce0b",
			"revisionTime": "2019-04-23T03:57:12Z"
		},
		{
			"checksumSHA1": "UlW+AcyeItWM0x1W4vT9hbUiOJs=",
			"path": "github.com/uber/jaeger-client-go/transport",
			"revision": "896f2abd37e099bae3eae942250d1a37e4bdce0b",
			"revisionTime": "2019-04-23T03:57:12Z"
		},
		{
			"checksumSHA1": "DKwwIk9vq53IKO7RKccat9cnqeo=",
			"path": "github.com/uber/jaeger-client-go/utils",
			"revision": "896f2abd37e099bae3eae942250d1a37e4bdce0b",
			"revisionTime": "2019-04-23T03:57:12Z"
		},
		{
			"checksumSHA1": "sy/AvLK1jUz2qBRY8cYWTu0OTpc=",
			"path": "github.com/uber/jaeger-client-go/zipkin",
			"revision": "c927455062c8f9570c6109ff1dc283c89dcbebc6",
			"revisionTime": "2019-09-06T18:52:50Z"
		},
		{
			"checksumSHA1": "gF1WPb3/R8RoZw/wqEQmkwntrQc=",
			"path": "github.com/uber/jaeger-lib/metrics",
			"revision": "d036253de8f5b698150d81b922486f1e8e7628ec",
			"revisionTime": "2019-01-22T22:26:57Z"
		},
		{
			"checksumSHA1": "0FCBLTqGOxgifAKfS0360iLTZR4=",
			"path": "github.com/ugorji/go/codec",
			"revision": "8c0409fcbb70099c748d71f714529204975f6c3f",
			"revisionTime": "2017-08-26T15:59:43Z"
		},
		{
			"checksumSHA1": "gPCZ95WGIe+cjePArmS6i7CJ34g=",
			"path": "github.com/urfave/negroni",
			"revision": "0ce192d0bd24e9ec58b05bc72b3eac5bcc4f6517",
			"revisionTime": "2019-04-08T19:14:22Z"
		},
		{
			"checksumSHA1": "h+WCj/JTSzXelxXj0vK+lfcJn4w=",
			"origin": "github.com/couchbase/vellum/vendor/github.com/willf/bitset",
			"path": "github.com/willf/bitset",
			"revision": "5083a469fcef50a4705e3c90652246ecd6806f2a",
			"revisionTime": "2018-03-13T17:58:44Z"
		},
		{
			"checksumSHA1": "bBVmdZ/GIVhRacNZA570eRJ9Dao=",
			"origin": "github.com/mholt/caddy/vendor/github.com/xenolf/lego/acme",
			"path": "github.com/xenolf/lego/acme",
			"revision": "f1eaae9b0d4a6e37882ba2cd38cc842513c502cf",
			"revisionTime": "2018-03-19T02:42:43Z"
		},
		{
			"checksumSHA1": "jxa5QGd5XWyonlS+O/C9Fadmafc=",
			"path": "github.com/yudai/gojsondiff",
			"revision": "0525c875b75ca60b9e67ddc44496aa16f21066b0",
			"revisionTime": "2018-05-04T02:02:46Z"
		},
		{
			"checksumSHA1": "50gdo5Kq0/gEKG1A4agCPOZ26JA=",
			"path": "github.com/yudai/gojsondiff/formatter",
			"revision": "0525c875b75ca60b9e67ddc44496aa16f21066b0",
			"revisionTime": "2018-05-04T02:02:46Z"
		},
		{
			"checksumSHA1": "5xoBoioS8LWHn9FC0pL+vo7wDjs=",
			"path": "github.com/yudai/golcs",
			"revision": "ecda9a501e8220fae3b4b600c3db4b0ba22cfc68",
			"revisionTime": "2017-03-16T03:48:04Z"
		},
		{
			"checksumSHA1": "//vnPN1cVjTt4sbL9/dylf2IGAE=",
			"path": "github.com/zalando/go-keyring",
			"revision": "6d81c293b3fbc8a9b1bcf4bc9c167c2e1d1f52cf",
			"revisionTime": "2018-02-21T09:33:47Z"
		},
		{
			"checksumSHA1": "dlRNDcRZgdOQV1hIcSSUgHakqaE=",
			"path": "github.com/zalando/go-keyring/secret_service",
			"revision": "6d81c293b3fbc8a9b1bcf4bc9c167c2e1d1f52cf",
			"revisionTime": "2018-02-21T09:33:47Z"
		},
		{
			"checksumSHA1": "HedK9m8E8iyib4bIBtIX7xprOgo=",
			"path": "go.uber.org/atomic",
			"revision": "8474b86a5a6f79c443ce4b2992817ff32cf208b8",
			"revisionTime": "2017-11-14T20:44:01Z"
		},
		{
			"checksumSHA1": "HephvKOmm5xmOrCzhKEtcw7lqE8=",
			"path": "go.uber.org/multierr",
			"revision": "ddea229ff1dff9e6fe8a6c0344ac73b09e81fce5",
			"revisionTime": "2018-01-22T17:25:45Z"
		},
		{
			"checksumSHA1": "hTsGbLDKo7/2jp1UZUjeUT0+xkA=",
			"path": "go.uber.org/zap",
			"revision": "f85c78b1dd998214c5f2138155b320a4a43fbe36",
			"revisionTime": "2017-10-30T23:38:06Z"
		},
		{
			"checksumSHA1": "HYo/9nwrY08NQA+2ItPOAH8IFW8=",
			"path": "go.uber.org/zap/buffer",
			"revision": "f85c78b1dd998214c5f2138155b320a4a43fbe36",
			"revisionTime": "2017-10-30T23:38:06Z"
		},
		{
			"checksumSHA1": "MuxOAtZEsJitlWBzhmpm2vGiHok=",
			"path": "go.uber.org/zap/internal/bufferpool",
			"revision": "f85c78b1dd998214c5f2138155b320a4a43fbe36",
			"revisionTime": "2017-10-30T23:38:06Z"
		},
		{
			"checksumSHA1": "uC0L9eCSAYcCWNC8udJk/t1vvIU=",
			"path": "go.uber.org/zap/internal/color",
			"revision": "f85c78b1dd998214c5f2138155b320a4a43fbe36",
			"revisionTime": "2017-10-30T23:38:06Z"
		},
		{
			"checksumSHA1": "b80CJExrVpXu3SA1iCQ6uLqTn2c=",
			"path": "go.uber.org/zap/internal/exit",
			"revision": "f85c78b1dd998214c5f2138155b320a4a43fbe36",
			"revisionTime": "2017-10-30T23:38:06Z"
		},
		{
			"checksumSHA1": "mRD6lujPvXPkbC3+byNwO/bNVu8=",
			"path": "go.uber.org/zap/zapcore",
			"revision": "f85c78b1dd998214c5f2138155b320a4a43fbe36",
			"revisionTime": "2017-10-30T23:38:06Z"
		},
		{
			"checksumSHA1": "zHLlCNnnX/KNVue2tHr+FWxbszA=",
			"path": "golang.org/x/crypto/acme",
			"revision": "b2aa35443fbc700ab74c586ae79b81c171851023",
			"revisionTime": "2018-04-03T08:00:15Z"
		},
		{
			"checksumSHA1": "6NdRp9OYL38e71vEtcQtSkN/ZbA=",
			"path": "golang.org/x/crypto/acme/autocert",
			"revision": "b2aa35443fbc700ab74c586ae79b81c171851023",
			"revisionTime": "2018-04-03T08:00:15Z"
		},
		{
			"checksumSHA1": "FwW3Vv4jW0Nv7V2SZC7x/Huj5M4=",
			"path": "golang.org/x/crypto/argon2",
			"revision": "3d3f9f413869b949e48070b5bc593aa22cc2b8f2",
			"revisionTime": "2018-11-10T06:03:37Z"
		},
		{
			"checksumSHA1": "oCH3J96RWvO8W4xjix47PModpio=",
			"path": "golang.org/x/crypto/bcrypt",
			"revision": "b2aa35443fbc700ab74c586ae79b81c171851023",
			"revisionTime": "2018-04-03T08:00:15Z"
		},
		{
			"checksumSHA1": "NZ5iGipUOW+fRGzNXMqGkGUqPok=",
			"path": "golang.org/x/crypto/blake2b",
			"revision": "3d3f9f413869b949e48070b5bc593aa22cc2b8f2",
			"revisionTime": "2018-11-10T06:03:37Z"
		},
		{
			"checksumSHA1": "oVPHWesOmZ02vLq2fglGvf+AMgk=",
			"path": "golang.org/x/crypto/blowfish",
			"revision": "b2aa35443fbc700ab74c586ae79b81c171851023",
			"revisionTime": "2018-04-03T08:00:15Z"
		},
		{
			"checksumSHA1": "IQkUIOnvlf0tYloFx9mLaXSvXWQ=",
			"origin": "github.com/mholt/caddy/vendor/github.com/lucas-clemente/quic-go/vendor/golang.org/x/crypto/curve25519",
			"path": "golang.org/x/crypto/curve25519",
			"revision": "f1eaae9b0d4a6e37882ba2cd38cc842513c502cf",
			"revisionTime": "2018-03-19T02:42:43Z"
		},
		{
			"checksumSHA1": "2LpxYGSf068307b7bhAuVjvzLLc=",
			"path": "golang.org/x/crypto/ed25519",
			"revision": "20be4c3c3ed52bfccdb2d59a412ee1a936d175a7",
			"revisionTime": "2019-04-16T00:04:41Z"
		},
		{
			"checksumSHA1": "0JTAFXPkankmWcZGQJGScLDiaN8=",
			"path": "golang.org/x/crypto/ed25519/internal/edwards25519",
			"revision": "464bad03cb4524866347e2a71b6779942d0cac37",
			"revisionTime": "2018-04-06T17:35:14Z"
		},
		{
			"checksumSHA1": "4D8hxMIaSDEW5pCQk22Xj4DcDh4=",
			"origin": "github.com/mholt/caddy/vendor/github.com/lucas-clemente/quic-go/vendor/golang.org/x/crypto/hkdf",
			"path": "golang.org/x/crypto/hkdf",
			"revision": "f1eaae9b0d4a6e37882ba2cd38cc842513c502cf",
			"revisionTime": "2018-03-19T02:42:43Z"
		},
		{
			"checksumSHA1": "Y6BnkY5EoAxAtT13cbEj5vn6Qvc=",
			"origin": "github.com/mholt/caddy/vendor/golang.org/x/crypto/ocsp",
			"path": "golang.org/x/crypto/ocsp",
			"revision": "f1eaae9b0d4a6e37882ba2cd38cc842513c502cf",
			"revisionTime": "2018-03-19T02:42:43Z"
		},
		{
			"checksumSHA1": "1MGpGDQqnUoRpv7VEcQrXOBydXE=",
			"path": "golang.org/x/crypto/pbkdf2",
			"revision": "b2aa35443fbc700ab74c586ae79b81c171851023",
			"revisionTime": "2018-04-03T08:00:15Z"
		},
		{
			"checksumSHA1": "edxT+Mb+lwGCasYeIZ46a2B+4k8=",
			"origin": "github.com/Masterminds/sprig/vendor/golang.org/x/crypto/scrypt",
			"path": "golang.org/x/crypto/scrypt",
			"revision": "6b2a58267f6a8b1dc8e2eb5519b984008fa85e8c",
			"revisionTime": "2018-04-03T01:34:13Z"
		},
		{
			"checksumSHA1": "BGm8lKZmvJbf/YOJLeL1rw2WVjA=",
			"path": "golang.org/x/crypto/ssh/terminal",
			"revision": "b2aa35443fbc700ab74c586ae79b81c171851023",
			"revisionTime": "2018-04-03T08:00:15Z"
		},
		{
			"checksumSHA1": "UD/pejajPyS7WaWVXq2NU1eK4Ic=",
			"origin": "github.com/disintegration/imaging/vendor/golang.org/x/image/bmp",
			"path": "golang.org/x/image/bmp",
			"revision": "fd34ef7671b12cdf1b024d98c6b327b2770d32c4",
			"revisionTime": "2018-03-14T22:21:09Z"
		},
		{
			"checksumSHA1": "VuDGhZjdPYsKDGYU+lKRuJf8pJU=",
			"path": "golang.org/x/image/colornames",
			"revision": "f315e440302883054d0c2bd85486878cb4f8572c",
			"revisionTime": "2018-04-03T01:08:12Z"
		},
		{
			"checksumSHA1": "xHj7hC7bSAOdCF/aEfmFAK5i3ns=",
			"origin": "github.com/disintegration/imaging/vendor/golang.org/x/image/tiff",
			"path": "golang.org/x/image/tiff",
			"revision": "fd34ef7671b12cdf1b024d98c6b327b2770d32c4",
			"revisionTime": "2018-03-14T22:21:09Z"
		},
		{
			"checksumSHA1": "PF6VjvpNpOdR8epWH1Liyy7x1Qg=",
			"origin": "github.com/disintegration/imaging/vendor/golang.org/x/image/tiff/lzw",
			"path": "golang.org/x/image/tiff/lzw",
			"revision": "fd34ef7671b12cdf1b024d98c6b327b2770d32c4",
			"revisionTime": "2018-03-14T22:21:09Z"
		},
		{
			"checksumSHA1": "NjyXtXsaf0ulRJn6HQSP1FqGL4A=",
			"path": "golang.org/x/net/bpf",
			"revision": "61147c48b25b599e5b561d2e9c4f3e1ef489ca41",
			"revisionTime": "2017-03-19T02:15:06Z"
		},
		{
			"checksumSHA1": "GtamqiJoL7PGHsN454AoffBFMa8=",
			"path": "golang.org/x/net/context",
			"revision": "61147c48b25b599e5b561d2e9c4f3e1ef489ca41",
			"revisionTime": "2017-03-19T02:15:06Z"
		},
		{
			"checksumSHA1": "WHc3uByvGaMcnSoI21fhzYgbOgg=",
			"path": "golang.org/x/net/context/ctxhttp",
			"revision": "464bad03cb4524866347e2a71b6779942d0cac37",
			"revisionTime": "2018-04-06T17:35:14Z"
		},
		{
			"checksumSHA1": "L68uqaYKEOxkq2xwnNV2bRP7yO4=",
			"path": "golang.org/x/net/html",
			"revision": "61147c48b25b599e5b561d2e9c4f3e1ef489ca41",
			"revisionTime": "2017-03-19T02:15:06Z"
		},
		{
			"checksumSHA1": "RLqClvtTLYRcgfKnfLcCnHNvv2Y=",
			"path": "golang.org/x/net/html/atom",
			"revision": "61147c48b25b599e5b561d2e9c4f3e1ef489ca41",
			"revisionTime": "2017-03-19T02:15:06Z"
		},
		{
			"checksumSHA1": "barUU39reQ7LdgYLA323hQ/UGy4=",
			"path": "golang.org/x/net/html/charset",
			"revision": "61147c48b25b599e5b561d2e9c4f3e1ef489ca41",
			"revisionTime": "2017-03-19T02:15:06Z"
		},
		{
			"checksumSHA1": "pCY4YtdNKVBYRbNvODjx8hj0hIs=",
			"path": "golang.org/x/net/http/httpguts",
			"revision": "adae6a3d119ae4890b46832a2e88a95adc62b8e7",
			"revisionTime": "2018-11-14T21:44:15Z"
		},
		{
			"checksumSHA1": "9pU0E/UV32KU6ci2x6BqCPWeseI=",
			"path": "golang.org/x/net/http2",
			"revision": "61147c48b25b599e5b561d2e9c4f3e1ef489ca41",
			"revisionTime": "2017-03-19T02:15:06Z"
		},
		{
			"checksumSHA1": "LW///cttbVyQo4Qh11kdIt0VMjs=",
			"path": "golang.org/x/net/http2/hpack",
			"revision": "61147c48b25b599e5b561d2e9c4f3e1ef489ca41",
			"revisionTime": "2017-03-19T02:15:06Z"
		},
		{
			"checksumSHA1": "RcrB7tgYS/GMW4QrwVdMOTNqIU8=",
			"path": "golang.org/x/net/idna",
			"revision": "61147c48b25b599e5b561d2e9c4f3e1ef489ca41",
			"revisionTime": "2017-03-19T02:15:06Z"
		},
		{
			"checksumSHA1": "CHpYrf4HcmHB60gnTNxgjGgY53w=",
			"path": "golang.org/x/net/internal/iana",
			"revision": "adae6a3d119ae4890b46832a2e88a95adc62b8e7",
			"revisionTime": "2018-11-14T21:44:15Z"
		},
		{
			"checksumSHA1": "Al+N+or95LRRV82aGzZfJSc+7Vo=",
			"path": "golang.org/x/net/internal/socket",
			"revision": "adae6a3d119ae4890b46832a2e88a95adc62b8e7",
			"revisionTime": "2018-11-14T21:44:15Z"
		},
		{
			"checksumSHA1": "UxahDzW2v4mf/+aFxruuupaoIwo=",
			"path": "golang.org/x/net/internal/timeseries",
			"revision": "adae6a3d119ae4890b46832a2e88a95adc62b8e7",
			"revisionTime": "2018-11-14T21:44:15Z"
		},
		{
			"checksumSHA1": "Z7BQ04h0SVdEVNHqbilXQ0rhBdo=",
			"path": "golang.org/x/net/ipv4",
			"revision": "61147c48b25b599e5b561d2e9c4f3e1ef489ca41",
			"revisionTime": "2017-03-19T02:15:06Z"
		},
		{
			"checksumSHA1": "arKhUYK+A0oKiB8kCQbtc+S6RM4=",
			"path": "golang.org/x/net/ipv6",
			"revision": "61147c48b25b599e5b561d2e9c4f3e1ef489ca41",
			"revisionTime": "2017-03-19T02:15:06Z"
		},
		{
			"checksumSHA1": "3xyuaSNmClqG4YWC7g0isQIbUTc=",
			"path": "golang.org/x/net/lex/httplex",
			"revision": "61147c48b25b599e5b561d2e9c4f3e1ef489ca41",
			"revisionTime": "2017-03-19T02:15:06Z"
		},
		{
			"checksumSHA1": "QEm/dePZ0lOnyOs+m22KjXfJ/IU=",
			"path": "golang.org/x/net/proxy",
			"revision": "464bad03cb4524866347e2a71b6779942d0cac37",
			"revisionTime": "2018-04-06T17:35:14Z"
		},
		{
			"checksumSHA1": "W7NUiFYDa2vtzPU6SzxwJSCoqao=",
			"origin": "github.com/mholt/caddy/vendor/golang.org/x/net/publicsuffix",
			"path": "golang.org/x/net/publicsuffix",
			"revision": "f1eaae9b0d4a6e37882ba2cd38cc842513c502cf",
			"revisionTime": "2018-03-19T02:42:43Z"
		},
		{
			"checksumSHA1": "4vGl3N46SAJwQl/uSlQvZQvc734=",
			"path": "golang.org/x/net/trace",
			"revision": "adae6a3d119ae4890b46832a2e88a95adc62b8e7",
			"revisionTime": "2018-11-14T21:44:15Z"
		},
		{
			"checksumSHA1": "yppNZB5y0GmJrt/TYOASrhe2oVc=",
			"path": "golang.org/x/net/webdav",
			"revision": "61147c48b25b599e5b561d2e9c4f3e1ef489ca41",
			"revisionTime": "2017-03-19T02:15:06Z"
		},
		{
			"checksumSHA1": "XgtZlzd39qIkBHs6XYrq9dhTCog=",
			"path": "golang.org/x/net/webdav/internal/xml",
			"revision": "61147c48b25b599e5b561d2e9c4f3e1ef489ca41",
			"revisionTime": "2017-03-19T02:15:06Z"
		},
		{
			"checksumSHA1": "QmLG16jjrduLKvt8uw0SA5JSjuc=",
			"origin": "github.com/coreos/dex/vendor/golang.org/x/oauth2",
			"path": "golang.org/x/oauth2",
			"revision": "a8abebc32ad372328714d3845f4d32666717e3f4",
			"revisionTime": "2018-04-06T10:54:59Z"
		},
		{
			"checksumSHA1": "Yokz/Wl4zeuOZG2ev8LuaLtMotE=",
			"origin": "github.com/coreos/dex/vendor/golang.org/x/oauth2/github",
			"path": "golang.org/x/oauth2/github",
			"revision": "a8abebc32ad372328714d3845f4d32666717e3f4",
			"revisionTime": "2018-04-06T10:54:59Z"
		},
		{
			"checksumSHA1": "rEzA1cW2NdfF9ndGQHTNzE5+mF4=",
			"path": "golang.org/x/oauth2/google",
			"revision": "464bad03cb4524866347e2a71b6779942d0cac37",
			"revisionTime": "2018-04-06T17:35:14Z"
		},
		{
			"checksumSHA1": "D3v/aqfB9swlaZcSksCoF+lbOqo=",
			"origin": "github.com/coreos/dex/vendor/golang.org/x/oauth2/internal",
			"path": "golang.org/x/oauth2/internal",
			"revision": "a8abebc32ad372328714d3845f4d32666717e3f4",
			"revisionTime": "2018-04-06T10:54:59Z"
		},
		{
			"checksumSHA1": "huVltYnXdRFDJLgp/ZP9IALzG7g=",
			"path": "golang.org/x/oauth2/jws",
			"revision": "464bad03cb4524866347e2a71b6779942d0cac37",
			"revisionTime": "2018-04-06T17:35:14Z"
		},
		{
			"checksumSHA1": "/eV4E08BY+f1ZikiR7OOMJAj3m0=",
			"path": "golang.org/x/oauth2/jwt",
			"revision": "464bad03cb4524866347e2a71b6779942d0cac37",
			"revisionTime": "2018-04-06T17:35:14Z"
		},
		{
			"checksumSHA1": "S0DP7Pn7sZUmXc55IzZnNvERu6s=",
			"path": "golang.org/x/sync/errgroup",
			"revision": "fd80eb99c8f653c847d294a001bdf2a3a6f768f5",
			"revisionTime": "2017-11-01T19:49:15Z"
		},
		{
			"checksumSHA1": "REkmyB368pIiip76LiqMLspgCRk=",
			"path": "golang.org/x/sys/cpu",
			"revision": "66b7b1311ac80bbafcd2daeef9a5e6e2cd1e2399",
			"revisionTime": "2018-11-07T12:45:52Z"
		},
		{
			"checksumSHA1": "aRx3+hSBBJbAgVS8KiYQMuhmiC0=",
			"path": "golang.org/x/sys/unix",
			"revision": "641605214e7dab930817f68e2fef560efbb033e5",
			"revisionTime": "2018-03-20T11:01:45Z"
		},
		{
			"checksumSHA1": "Dfz4tGItokMvHZENCsBmPPB8FGQ=",
			"path": "golang.org/x/sys/windows",
			"revision": "641605214e7dab930817f68e2fef560efbb033e5",
			"revisionTime": "2018-03-20T11:01:45Z"
		},
		{
			"checksumSHA1": "ZdFZFaXmCgEEaEhVPkyXrnhKhsg=",
			"origin": "github.com/nats-io/gnatsd/vendor/golang.org/x/sys/windows/registry",
			"path": "golang.org/x/sys/windows/registry",
			"revision": "b2a9ed97d69a96c65a0ee09f259d25c2379aeacf",
			"revisionTime": "2018-03-16T23:23:10Z"
		},
		{
			"checksumSHA1": "ST+op4RrLhGa0ntyFTrCWVjdqs4=",
			"origin": "github.com/nats-io/gnatsd/vendor/golang.org/x/sys/windows/svc",
			"path": "golang.org/x/sys/windows/svc",
			"revision": "b2a9ed97d69a96c65a0ee09f259d25c2379aeacf",
			"revisionTime": "2018-03-16T23:23:10Z"
		},
		{
			"checksumSHA1": "lZi+t2ilFyYSpqL1ThwNf8ot3WQ=",
			"origin": "github.com/nats-io/gnatsd/vendor/golang.org/x/sys/windows/svc/debug",
			"path": "golang.org/x/sys/windows/svc/debug",
			"revision": "b2a9ed97d69a96c65a0ee09f259d25c2379aeacf",
			"revisionTime": "2018-03-16T23:23:10Z"
		},
		{
			"checksumSHA1": "uVlUSSKplihZG7N+QJ6fzDZ4Kh8=",
			"origin": "github.com/nats-io/gnatsd/vendor/golang.org/x/sys/windows/svc/eventlog",
			"path": "golang.org/x/sys/windows/svc/eventlog",
			"revision": "b2a9ed97d69a96c65a0ee09f259d25c2379aeacf",
			"revisionTime": "2018-03-16T23:23:10Z"
		},
		{
			"checksumSHA1": "+OPy/ga50ikLv5w5Pf4WvBYThrQ=",
			"origin": "github.com/nats-io/gnatsd/vendor/golang.org/x/sys/windows/svc/mgr",
			"path": "golang.org/x/sys/windows/svc/mgr",
			"revision": "b2a9ed97d69a96c65a0ee09f259d25c2379aeacf",
			"revisionTime": "2018-03-16T23:23:10Z"
		},
		{
			"checksumSHA1": "Mr4ur60bgQJnQFfJY0dGtwWwMPE=",
			"path": "golang.org/x/text/encoding",
			"revision": "2cb43934f0eece38629746959acc633cba083fe4",
			"revisionTime": "2018-03-27T13:30:03Z"
		},
		{
			"checksumSHA1": "HgcUFTOQF5jOYtTIj5obR3GVN9A=",
			"path": "golang.org/x/text/encoding/charmap",
			"revision": "2cb43934f0eece38629746959acc633cba083fe4",
			"revisionTime": "2018-03-27T13:30:03Z"
		},
		{
			"checksumSHA1": "yBhX1V6U7stq3GqS2x5yzF0lV+I=",
			"path": "golang.org/x/text/encoding/htmlindex",
			"revision": "2cb43934f0eece38629746959acc633cba083fe4",
			"revisionTime": "2018-03-27T13:30:03Z"
		},
		{
			"checksumSHA1": "zeHyHebIZl1tGuwGllIhjfci+wI=",
			"path": "golang.org/x/text/encoding/internal",
			"revision": "2cb43934f0eece38629746959acc633cba083fe4",
			"revisionTime": "2018-03-27T13:30:03Z"
		},
		{
			"checksumSHA1": "9cg4nSGfKTIWKb6bWV7U4lnuFKA=",
			"path": "golang.org/x/text/encoding/internal/identifier",
			"revision": "2cb43934f0eece38629746959acc633cba083fe4",
			"revisionTime": "2018-03-27T13:30:03Z"
		},
		{
			"checksumSHA1": "f/PWjU17cU5uo0zkdi+Iz80Megk=",
			"path": "golang.org/x/text/encoding/japanese",
			"revision": "2cb43934f0eece38629746959acc633cba083fe4",
			"revisionTime": "2018-03-27T13:30:03Z"
		},
		{
			"checksumSHA1": "qHQ79q9peY8ZkCMC8kJAb52BAWg=",
			"path": "golang.org/x/text/encoding/korean",
			"revision": "2cb43934f0eece38629746959acc633cba083fe4",
			"revisionTime": "2018-03-27T13:30:03Z"
		},
		{
			"checksumSHA1": "55UdScb+EMOCPr7OW0hCwDsVxpg=",
			"path": "golang.org/x/text/encoding/simplifiedchinese",
			"revision": "2cb43934f0eece38629746959acc633cba083fe4",
			"revisionTime": "2018-03-27T13:30:03Z"
		},
		{
			"checksumSHA1": "9EZF1SHTpjVmaT9sARitvGKUXOY=",
			"path": "golang.org/x/text/encoding/traditionalchinese",
			"revision": "2cb43934f0eece38629746959acc633cba083fe4",
			"revisionTime": "2018-03-27T13:30:03Z"
		},
		{
			"checksumSHA1": "G9LfJI9gySazd+MyyC6QbTHx4to=",
			"path": "golang.org/x/text/encoding/unicode",
			"revision": "2cb43934f0eece38629746959acc633cba083fe4",
			"revisionTime": "2018-03-27T13:30:03Z"
		},
		{
			"checksumSHA1": "TeX3DhpNYZU94uffDVOgEWtKnIM=",
			"path": "golang.org/x/text/internal/language",
			"revision": "2cb43934f0eece38629746959acc633cba083fe4",
			"revisionTime": "2018-03-27T13:30:03Z"
		},
		{
			"checksumSHA1": "GxBlFOqWoIsWCMswUHh6dUqM5no=",
			"path": "golang.org/x/text/internal/language/compact",
			"revision": "2cb43934f0eece38629746959acc633cba083fe4",
			"revisionTime": "2018-03-27T13:30:03Z"
		},
		{
			"checksumSHA1": "hyNCcTwMQnV6/MK8uUW9E5H0J0M=",
			"path": "golang.org/x/text/internal/tag",
			"revision": "2cb43934f0eece38629746959acc633cba083fe4",
			"revisionTime": "2018-03-27T13:30:03Z"
		},
		{
			"checksumSHA1": "Qk7dljcrEK1BJkAEZguxAbG9dSo=",
			"path": "golang.org/x/text/internal/utf8internal",
			"revision": "2cb43934f0eece38629746959acc633cba083fe4",
			"revisionTime": "2018-03-27T13:30:03Z"
		},
		{
			"checksumSHA1": "2OHU6Wp5JE+WVMoRRCSdDRR1COA=",
			"path": "golang.org/x/text/language",
			"revision": "2cb43934f0eece38629746959acc633cba083fe4",
			"revisionTime": "2018-03-27T13:30:03Z"
		},
		{
			"checksumSHA1": "IV4MN7KGBSocu/5NR3le3sxup4Y=",
			"path": "golang.org/x/text/runes",
			"revision": "2cb43934f0eece38629746959acc633cba083fe4",
			"revisionTime": "2018-03-27T13:30:03Z"
		},
		{
			"checksumSHA1": "CbpjEkkOeh0fdM/V8xKDdI0AA88=",
			"path": "golang.org/x/text/secure/bidirule",
			"revision": "2cb43934f0eece38629746959acc633cba083fe4",
			"revisionTime": "2018-03-27T13:30:03Z"
		},
		{
			"checksumSHA1": "ziMb9+ANGRJSSIuxYdRbA+cDRBQ=",
			"path": "golang.org/x/text/transform",
			"revision": "2cb43934f0eece38629746959acc633cba083fe4",
			"revisionTime": "2018-03-27T13:30:03Z"
		},
		{
			"checksumSHA1": "1oQpUH9BjCWlqFPDahRH+UMlYy4=",
			"path": "golang.org/x/text/unicode/bidi",
			"revision": "2cb43934f0eece38629746959acc633cba083fe4",
			"revisionTime": "2018-03-27T13:30:03Z"
		},
		{
			"checksumSHA1": "lN2xlA6Utu7tXy2iUoMF2+y9EUE=",
			"path": "golang.org/x/text/unicode/norm",
			"revision": "2cb43934f0eece38629746959acc633cba083fe4",
			"revisionTime": "2018-03-27T13:30:03Z"
		},
		{
			"checksumSHA1": "+2zgqW4XeI7g/N/QYeY7BPlHd2Y=",
			"path": "golang.org/x/text/width",
			"revision": "2cb43934f0eece38629746959acc633cba083fe4",
			"revisionTime": "2018-03-27T13:30:03Z"
		},
		{
			"checksumSHA1": "vGfePfr0+weQUeTM/71mu+LCFuE=",
			"path": "golang.org/x/time/rate",
			"revision": "464bad03cb4524866347e2a71b6779942d0cac37",
			"revisionTime": "2018-04-06T17:35:14Z"
		},
		{
			"checksumSHA1": "wIomSQkpEQ6U71+hZStbt7+ttOQ=",
			"path": "google.golang.org/api/compute/v1",
			"revision": "464bad03cb4524866347e2a71b6779942d0cac37",
			"revisionTime": "2018-04-06T17:35:14Z"
		},
		{
			"checksumSHA1": "a1NkriuA/uk+Wv6yCFzxz4LIaDg=",
			"path": "google.golang.org/api/gensupport",
			"revision": "464bad03cb4524866347e2a71b6779942d0cac37",
			"revisionTime": "2018-04-06T17:35:14Z"
		},
		{
			"checksumSHA1": "BWKmb7kGYbfbvXO6E7tCpTh9zKE=",
			"path": "google.golang.org/api/googleapi",
			"revision": "464bad03cb4524866347e2a71b6779942d0cac37",
			"revisionTime": "2018-04-06T17:35:14Z"
		},
		{
			"checksumSHA1": "1K0JxrUfDqAB3MyRiU1LKjfHyf4=",
			"path": "google.golang.org/api/googleapi/internal/uritemplates",
			"revision": "464bad03cb4524866347e2a71b6779942d0cac37",
			"revisionTime": "2018-04-06T17:35:14Z"
		},
		{
			"checksumSHA1": "8K4KAebYh3WnPh0swPzOgl1pRD0=",
			"path": "google.golang.org/appengine",
			"revision": "464bad03cb4524866347e2a71b6779942d0cac37",
			"revisionTime": "2018-04-06T17:35:14Z"
		},
		{
			"checksumSHA1": "LiyXfqOzaeQ8vgYZH3t2hUEdVTw=",
			"path": "google.golang.org/appengine/cloudsql",
			"revision": "54a98f90d1c46b7731eb8fb305d2a321c30ef610",
			"revisionTime": "2019-02-15T20:43:44Z"
		},
		{
			"checksumSHA1": "0cJZ65GnkujQ8FS245++cBBmNVM=",
			"origin": "github.com/coreos/dex/vendor/google.golang.org/appengine/internal",
			"path": "google.golang.org/appengine/internal",
			"revision": "a8abebc32ad372328714d3845f4d32666717e3f4",
			"revisionTime": "2018-04-06T10:54:59Z"
		},
		{
			"checksumSHA1": "x6Thdfyasqd68dWZWqzWWeIfAfI=",
			"path": "google.golang.org/appengine/internal/app_identity",
			"revision": "464bad03cb4524866347e2a71b6779942d0cac37",
			"revisionTime": "2018-04-06T17:35:14Z"
		},
		{
			"checksumSHA1": "7YL8Hz2LBDdKh8SD4eVvJVSgfAQ=",
			"origin": "github.com/coreos/dex/vendor/google.golang.org/appengine/internal/base",
			"path": "google.golang.org/appengine/internal/base",
			"revision": "a8abebc32ad372328714d3845f4d32666717e3f4",
			"revisionTime": "2018-04-06T10:54:59Z"
		},
		{
			"checksumSHA1": "gfdbHUy+G3zDgQsqms4CVeSCt7A=",
			"origin": "github.com/coreos/dex/vendor/google.golang.org/appengine/internal/datastore",
			"path": "google.golang.org/appengine/internal/datastore",
			"revision": "a8abebc32ad372328714d3845f4d32666717e3f4",
			"revisionTime": "2018-04-06T10:54:59Z"
		},
		{
			"checksumSHA1": "X7FgmjixIu0LvcOaMkLaMdJL50o=",
			"origin": "github.com/coreos/dex/vendor/google.golang.org/appengine/internal/log",
			"path": "google.golang.org/appengine/internal/log",
			"revision": "a8abebc32ad372328714d3845f4d32666717e3f4",
			"revisionTime": "2018-04-06T10:54:59Z"
		},
		{
			"checksumSHA1": "eLZVX1EHLclFtQnjDIszsdyWRHo=",
			"path": "google.golang.org/appengine/internal/modules",
			"revision": "464bad03cb4524866347e2a71b6779942d0cac37",
			"revisionTime": "2018-04-06T17:35:14Z"
		},
		{
			"checksumSHA1": "SVUFcZ6oyDF8wfcNLZZH5xDcVYI=",
			"origin": "github.com/coreos/dex/vendor/google.golang.org/appengine/internal/remote_api",
			"path": "google.golang.org/appengine/internal/remote_api",
			"revision": "a8abebc32ad372328714d3845f4d32666717e3f4",
			"revisionTime": "2018-04-06T10:54:59Z"
		},
		{
			"checksumSHA1": "ZUXfdk1JiSf0BUfkQxgRRZSjATg=",
			"origin": "github.com/coreos/dex/vendor/google.golang.org/appengine/internal/urlfetch",
			"path": "google.golang.org/appengine/internal/urlfetch",
			"revision": "a8abebc32ad372328714d3845f4d32666717e3f4",
			"revisionTime": "2018-04-06T10:54:59Z"
		},
		{
			"checksumSHA1": "akOV9pYnCbcPA8wJUutSQVibdyg=",
			"origin": "github.com/coreos/dex/vendor/google.golang.org/appengine/urlfetch",
			"path": "google.golang.org/appengine/urlfetch",
			"revision": "a8abebc32ad372328714d3845f4d32666717e3f4",
			"revisionTime": "2018-04-06T10:54:59Z"
		},
		{
			"checksumSHA1": "GkjRB7ms/necD0ePmzqT6gDsu+4=",
			"path": "google.golang.org/genproto/googleapis/api/annotations",
			"revision": "ce84044298496ef4b54b4a0a0909ba593cc60e30",
			"revisionTime": "2018-04-06T23:18:19Z"
		},
		{
			"checksumSHA1": "Tc3BU26zThLzcyqbVtiSEp7EpU8=",
			"path": "google.golang.org/genproto/googleapis/rpc/status",
			"revision": "ce84044298496ef4b54b4a0a0909ba593cc60e30",
			"revisionTime": "2018-04-06T23:18:19Z"
		},
		{
			"checksumSHA1": "J3ykRLIIK00AvFCxS0HAOd5rVEo=",
			"path": "google.golang.org/grpc",
			"revision": "30fb59a4304034ce78ff68e21bd25776b1d79488",
			"revisionTime": "2018-04-06T18:05:14Z"
		},
		{
			"checksumSHA1": "xBhmO0Vn4kzbmySioX+2gBImrkk=",
			"path": "google.golang.org/grpc/balancer",
			"revision": "30fb59a4304034ce78ff68e21bd25776b1d79488",
			"revisionTime": "2018-04-06T18:05:14Z"
		},
		{
			"checksumSHA1": "CPWX/IgaQSR3+78j4sPrvHNkW+U=",
			"path": "google.golang.org/grpc/balancer/base",
			"revision": "30fb59a4304034ce78ff68e21bd25776b1d79488",
			"revisionTime": "2018-04-06T18:05:14Z"
		},
		{
			"checksumSHA1": "DJ1AtOk4Pu7bqtUMob95Hw8HPNw=",
			"path": "google.golang.org/grpc/balancer/roundrobin",
			"revision": "30fb59a4304034ce78ff68e21bd25776b1d79488",
			"revisionTime": "2018-04-06T18:05:14Z"
		},
		{
			"checksumSHA1": "j8Qs+yfgwYYOtodB/1bSlbzV5rs=",
			"path": "google.golang.org/grpc/codes",
			"revision": "30fb59a4304034ce78ff68e21bd25776b1d79488",
			"revisionTime": "2018-04-06T18:05:14Z"
		},
		{
			"checksumSHA1": "XH2WYcDNwVO47zYShREJjcYXm0Y=",
			"path": "google.golang.org/grpc/connectivity",
			"revision": "30fb59a4304034ce78ff68e21bd25776b1d79488",
			"revisionTime": "2018-04-06T18:05:14Z"
		},
		{
			"checksumSHA1": "KthiDKNPHMeIu967enqtE4NaZzI=",
			"path": "google.golang.org/grpc/credentials",
			"revision": "30fb59a4304034ce78ff68e21bd25776b1d79488",
			"revisionTime": "2018-04-06T18:05:14Z"
		},
		{
			"checksumSHA1": "mJTBJC0n9J2CV+tHX+dJosYOZmg=",
			"path": "google.golang.org/grpc/encoding",
			"revision": "30fb59a4304034ce78ff68e21bd25776b1d79488",
			"revisionTime": "2018-04-06T18:05:14Z"
		},
		{
			"checksumSHA1": "LKKkn7EYA+Do9Qwb2/SUKLFNxoo=",
			"path": "google.golang.org/grpc/encoding/proto",
			"revision": "30fb59a4304034ce78ff68e21bd25776b1d79488",
			"revisionTime": "2018-04-06T18:05:14Z"
		},
		{
			"checksumSHA1": "H7SuPUqbPcdbNqgl+k3ohuwMAwE=",
			"path": "google.golang.org/grpc/grpclb/grpc_lb_v1/messages",
			"revision": "30fb59a4304034ce78ff68e21bd25776b1d79488",
			"revisionTime": "2018-04-06T18:05:14Z"
		},
		{
			"checksumSHA1": "ntHev01vgZgeIh5VFRmbLx/BSTo=",
			"path": "google.golang.org/grpc/grpclog",
			"revision": "30fb59a4304034ce78ff68e21bd25776b1d79488",
			"revisionTime": "2018-04-06T18:05:14Z"
		},
		{
			"checksumSHA1": "6vY7tYjV84pnr3sDctzx53Bs8b0=",
			"path": "google.golang.org/grpc/health/grpc_health_v1",
			"revision": "464bad03cb4524866347e2a71b6779942d0cac37",
			"revisionTime": "2018-04-06T17:35:14Z"
		},
		{
			"checksumSHA1": "Qvf3zdmRCSsiM/VoBv0qB/naHtU=",
			"path": "google.golang.org/grpc/internal",
			"revision": "30fb59a4304034ce78ff68e21bd25776b1d79488",
			"revisionTime": "2018-04-06T18:05:14Z"
		},
		{
			"checksumSHA1": "hcuHgKp8W0wIzoCnNfKI8NUss5o=",
			"path": "google.golang.org/grpc/keepalive",
			"revision": "30fb59a4304034ce78ff68e21bd25776b1d79488",
			"revisionTime": "2018-04-06T18:05:14Z"
		},
		{
			"checksumSHA1": "2pqxj+XG5KR1zCFu7YQ0GUZj5hM=",
			"path": "google.golang.org/grpc/metadata",
			"revision": "30fb59a4304034ce78ff68e21bd25776b1d79488",
			"revisionTime": "2018-04-06T18:05:14Z"
		},
		{
			"checksumSHA1": "MymrOsi6Za9v/i19al8MZRJVheM=",
			"path": "google.golang.org/grpc/naming",
			"revision": "30fb59a4304034ce78ff68e21bd25776b1d79488",
			"revisionTime": "2018-04-06T18:05:14Z"
		},
		{
			"checksumSHA1": "n5EgDdBqFMa2KQFhtl+FF/4gIFo=",
			"path": "google.golang.org/grpc/peer",
			"revision": "30fb59a4304034ce78ff68e21bd25776b1d79488",
			"revisionTime": "2018-04-06T18:05:14Z"
		},
		{
			"checksumSHA1": "qbA3XLvX0RTvaqQefvFDtE9GaJs=",
			"path": "google.golang.org/grpc/resolver",
			"revision": "30fb59a4304034ce78ff68e21bd25776b1d79488",
			"revisionTime": "2018-04-06T18:05:14Z"
		},
		{
			"checksumSHA1": "WpWF+bDzObsHf+bjoGpb/abeFxo=",
			"path": "google.golang.org/grpc/resolver/dns",
			"revision": "30fb59a4304034ce78ff68e21bd25776b1d79488",
			"revisionTime": "2018-04-06T18:05:14Z"
		},
		{
			"checksumSHA1": "zs9M4xE8Lyg4wvuYvR00XoBxmuw=",
			"path": "google.golang.org/grpc/resolver/passthrough",
			"revision": "30fb59a4304034ce78ff68e21bd25776b1d79488",
			"revisionTime": "2018-04-06T18:05:14Z"
		},
		{
			"checksumSHA1": "YclPgme2gT3S0hTkHVdE1zAxJdo=",
			"path": "google.golang.org/grpc/stats",
			"revision": "30fb59a4304034ce78ff68e21bd25776b1d79488",
			"revisionTime": "2018-04-06T18:05:14Z"
		},
		{
			"checksumSHA1": "FXiovlBmrYdS4QT0Z4nV+x+v5HI=",
			"path": "google.golang.org/grpc/status",
			"revision": "30fb59a4304034ce78ff68e21bd25776b1d79488",
			"revisionTime": "2018-04-06T18:05:14Z"
		},
		{
			"checksumSHA1": "qvArRhlrww5WvRmbyMF2mUfbJew=",
			"path": "google.golang.org/grpc/tap",
			"revision": "30fb59a4304034ce78ff68e21bd25776b1d79488",
			"revisionTime": "2018-04-06T18:05:14Z"
		},
		{
			"checksumSHA1": "oAwo4h4Pp2L032An3Okh5wT3X+M=",
			"path": "google.golang.org/grpc/transport",
			"revision": "30fb59a4304034ce78ff68e21bd25776b1d79488",
			"revisionTime": "2018-04-06T18:05:14Z"
		},
		{
			"checksumSHA1": "xsaHqy6/sonLV6xIxTNh4FfkWbU=",
			"path": "gopkg.in/asn1-ber.v1",
			"revision": "379148ca0225df7a432012b8df0355c2a2063ac0",
			"revisionTime": "2017-05-11T16:59:59Z"
		},
		{
			"checksumSHA1": "/M23tzfVu52Cns1yUFoh0VBkngw=",
			"path": "gopkg.in/doug-martin/goqu.v4",
			"revision": "cd495d70a4ff280202e22a09de9502a3fe0b66cb",
			"revisionTime": "2017-12-27T16:44:32Z"
		},
		{
			"checksumSHA1": "i82yGdNENO9/kZaxb5CYdoiRytA=",
			"path": "gopkg.in/doug-martin/goqu.v4/adapters/mysql",
			"revision": "cd495d70a4ff280202e22a09de9502a3fe0b66cb",
			"revisionTime": "2017-12-27T16:44:32Z"
		},
		{
			"checksumSHA1": "Nmc9X7jcU7+7jNx657Kd4a14H0I=",
			"path": "gopkg.in/doug-martin/goqu.v4/adapters/sqlite3",
			"revision": "cd495d70a4ff280202e22a09de9502a3fe0b66cb",
			"revisionTime": "2017-12-27T16:44:32Z"
		},
		{
			"checksumSHA1": "NGg7/qIJVUfXi7xnEyyDLocdi6Y=",
			"path": "gopkg.in/fatih/set.v0",
			"revision": "27c40922c40b43fe04554d8223a402af3ea333f3",
			"revisionTime": "2014-12-10T08:48:24Z"
		},
		{
			"checksumSHA1": "P/k5ZGf0lEBgpKgkwy++F7K1PSg=",
			"path": "gopkg.in/go-playground/validator.v8",
			"revision": "5f1438d3fca68893a817e4a66806cea46a9e4ebf",
			"revisionTime": "2017-07-30T05:02:35Z"
		},
		{
			"checksumSHA1": "iq5WdjScmTU+LfNoerLuwcnXpdM=",
			"path": "gopkg.in/gomail.v2",
			"revision": "81ebce5c23dfd25c6c67194b37d3dd3f338c98b1",
			"revisionTime": "2016-04-11T21:29:32Z"
		},
		{
			"checksumSHA1": "xunNOgG8P6Xh4SM+LPQ1zMDXa8Q=",
			"path": "gopkg.in/gorp.v1",
			"revision": "c87af80f3cc5036b55b83d77171e156791085e2e",
			"revisionTime": "2015-02-04T08:55:30Z"
		},
		{
			"checksumSHA1": "IElTu6wDmpCv8h3JPXAHjuy0Gb8=",
			"path": "gopkg.in/ldap.v2",
			"revision": "bb7a9ca6e4fbc2129e3db588a34bc970ffe811a9",
			"revisionTime": "2017-11-23T04:56:18Z"
		},
		{
			"checksumSHA1": "YsB2DChSV9HxdzHaKATllAUKWSI=",
			"path": "gopkg.in/mgo.v2/bson",
			"revision": "3f83fa5005286a7fe593b055f0d7771a7dce4655",
			"revisionTime": "2016-08-18T02:01:20Z"
		},
		{
			"checksumSHA1": "XQsrqoNT1U0KzLxOFcAZVvqhLfk=",
			"path": "gopkg.in/mgo.v2/internal/json",
			"revision": "3f83fa5005286a7fe593b055f0d7771a7dce4655",
			"revisionTime": "2016-08-18T02:01:20Z"
		},
		{
			"checksumSHA1": "TM3Neoy1xRAKyZYMGzKc41sDFW4=",
			"path": "gopkg.in/natefinch/lumberjack.v2",
			"revision": "a96e63847dc3c67d17befa69c303767e2f84e54f",
			"revisionTime": "2017-05-31T16:03:50Z"
		},
		{
			"checksumSHA1": "imPi2JDKAJPo4w4tiJWviYRKXOg=",
			"path": "gopkg.in/olahol/melody.v1",
			"revision": "d521390733761fe1db13de575c253afd5c743085",
			"revisionTime": "2017-05-18T10:55:55Z"
		},
		{
			"checksumSHA1": "WrnWl9sC9qr8Ny0wkfKfnuwIxDM=",
			"path": "gopkg.in/russross/blackfriday.v2",
			"revision": "cadec560ec52d93835bf2f15bd794700d3a2473b",
			"revisionTime": "2017-08-06T17:10:14Z"
		},
		{
			"checksumSHA1": "4BwmmgQUhWtizsR2soXND0nqZ1I=",
			"path": "gopkg.in/sourcemap.v1",
			"revision": "6e83acea0053641eff084973fee085f0c193c61a",
			"revisionTime": "2017-02-13T14:20:43Z"
		},
		{
			"checksumSHA1": "GDXPA04g0Dfwu2w++JiOKkYuZEc=",
			"path": "gopkg.in/sourcemap.v1/base64vlq",
			"revision": "6e83acea0053641eff084973fee085f0c193c61a",
			"revisionTime": "2017-02-13T14:20:43Z"
		},
		{
			"checksumSHA1": "RLhwBvWfuaJZiI0Z+rOObQmRsvM=",
			"origin": "github.com/mholt/caddy/vendor/gopkg.in/square/go-jose.v1",
			"path": "gopkg.in/square/go-jose.v1",
			"revision": "f1eaae9b0d4a6e37882ba2cd38cc842513c502cf",
			"revisionTime": "2018-03-19T02:42:43Z"
		},
		{
			"checksumSHA1": "vSlztt3rfYwwDDKEiqUDWXl2LGw=",
			"origin": "github.com/mholt/caddy/vendor/gopkg.in/square/go-jose.v1/cipher",
			"path": "gopkg.in/square/go-jose.v1/cipher",
			"revision": "f1eaae9b0d4a6e37882ba2cd38cc842513c502cf",
			"revisionTime": "2018-03-19T02:42:43Z"
		},
		{
			"checksumSHA1": "5k73r4Kf0s1ieO1WiidvrKYbQ6o=",
			"origin": "github.com/mholt/caddy/vendor/gopkg.in/square/go-jose.v1/json",
			"path": "gopkg.in/square/go-jose.v1/json",
			"revision": "f1eaae9b0d4a6e37882ba2cd38cc842513c502cf",
			"revisionTime": "2018-03-19T02:42:43Z"
		},
		{
			"checksumSHA1": "4Y3Dudoh5NNlF+mRv63wEkWl+a4=",
			"origin": "github.com/coreos/dex/vendor/gopkg.in/square/go-jose.v2",
			"path": "gopkg.in/square/go-jose.v2",
			"revision": "a8abebc32ad372328714d3845f4d32666717e3f4",
			"revisionTime": "2018-04-06T10:54:59Z"
		},
		{
			"checksumSHA1": "j94zYNLTvPSnfnqVKJ4LUf++uX4=",
			"origin": "github.com/coreos/dex/vendor/gopkg.in/square/go-jose.v2/cipher",
			"path": "gopkg.in/square/go-jose.v2/cipher",
			"revision": "a8abebc32ad372328714d3845f4d32666717e3f4",
			"revisionTime": "2018-04-06T10:54:59Z"
		},
		{
			"checksumSHA1": "0jvreSdbUPQz+bSHY4ZSGHPbKmw=",
			"origin": "github.com/coreos/dex/vendor/gopkg.in/square/go-jose.v2/json",
			"path": "gopkg.in/square/go-jose.v2/json",
			"revision": "a8abebc32ad372328714d3845f4d32666717e3f4",
			"revisionTime": "2018-04-06T10:54:59Z"
		},
		{
			"checksumSHA1": "AnKBN2Q4AWaSNb0JyINBQbnpxGM=",
			"path": "gopkg.in/yaml.v2",
			"revision": "7f97868eec74b32b0982dd158a51a446d1da7eb5",
			"revisionTime": "2018-02-23T19:12:37Z"
		}
	],
	"rootPath": "github.com/pydio/cells"
}<|MERGE_RESOLUTION|>--- conflicted
+++ resolved
@@ -2217,17 +2217,16 @@
 			"revisionTime": "2018-01-09T21:29:12Z"
 		},
 		{
-<<<<<<< HEAD
 			"checksumSHA1": "Thmrezy2+xEG9MhR6TPb3yKvBIQ=",
 			"path": "github.com/karrick/godirwalk",
 			"revision": "5e617d9cfec6f870e63b168e9a2fb7c490a1c108",
 			"revisionTime": "2019-05-10T20:35:04Z"
-=======
+		},
+		{
 			"checksumSHA1": "z/DzcKNumSHzzxg9Widbi9KgwNw=",
 			"path": "github.com/julienschmidt/httprouter",
 			"revision": "26a05976f9bf5c3aa992cc20e8588c359418ee58",
 			"revisionTime": "2018-10-21T22:38:31Z"
->>>>>>> 3fd02ca9
 		},
 		{
 			"checksumSHA1": "ZAwOhj3rRI9u1+XelsFJmYMSGpY=",
