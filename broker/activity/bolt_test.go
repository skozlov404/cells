--- conflicted
+++ resolved
@@ -510,11 +510,7 @@
 		// Purge by date all users - re-add ac3, ac4 removed in previous step
 		dao.PostActivity(activity.OwnerType_USER, "john", BoxInbox, ac3, nil)
 		dao.PostActivity(activity.OwnerType_USER, "john", BoxInbox, ac4, nil)
-<<<<<<< HEAD
-		err = dao.Purge(logger, activity.OwnerType_USER, "*", BoxInbox, 1, 100, time.Now().Add(-sevenDays))
-=======
 		err = dao.Purge(logger, activity.OwnerType_USER, "*", BoxInbox, 1, 100, time.Now().Add(-sevenDays), true)
->>>>>>> 7031c8f7
 		So(err, ShouldBeNil)
 		results, err = listJohn()
 		So(err, ShouldBeNil)
