/*
 * Copyright (c) 2018. Abstrium SAS <team (at) pydio.com>
 * This file is part of Pydio Cells.
 *
 * Pydio Cells is free software: you can redistribute it and/or modify
 * it under the terms of the GNU Affero General Public License as published by
 * the Free Software Foundation, either version 3 of the License, or
 * (at your option) any later version.
 *
 * Pydio Cells is distributed in the hope that it will be useful,
 * but WITHOUT ANY WARRANTY; without even the implied warranty of
 * MERCHANTABILITY or FITNESS FOR A PARTICULAR PURPOSE.  See the
 * GNU Affero General Public License for more details.
 *
 * You should have received a copy of the GNU Affero General Public License
 * along with Pydio Cells.  If not, see <http://www.gnu.org/licenses/>.
 *
 * The latest code can be found at <https://pydio.com>.
 */

package log

import (
	"fmt"
	"os"
	"path/filepath"
	"sort"
	"strconv"
	"strings"
	"sync"
	"time"

	"go.uber.org/zap"

	"github.com/blevesearch/bleve"
	"github.com/blevesearch/bleve/index/scorch"
	"github.com/blevesearch/bleve/index/store/boltdb"
	"github.com/pborman/uuid"
	"github.com/rs/xid"

	"github.com/pydio/cells/common/proto/log"
)

const (
	MinRotationSize     = 68 * 1024
	DefaultRotationSize = int64(200 * 1024 * 1024)
)

// SyslogServer is the syslog specific implementation of the Log server
type SyslogServer struct {
	SearchIndex bleve.IndexAlias

	rotationSize int64
	indexes      []bleve.Index
	cursor       int
	indexPath    string
	mappingName  string

<<<<<<< HEAD
=======
	opened      bool
>>>>>>> 1aa86c49
	inserts     chan interface{}
	insertsDone chan bool
	crtBatch    *bleve.Batch
	flushLock   *sync.Mutex
}

// NewSyslogServer creates and configures a default Bleve instance to store technical logs
// Setting rotationSize to -1 fully disables rotation
func NewSyslogServer(indexPath string, mappingName string, rotationSize int64) (*SyslogServer, error) {
	if rotationSize > -1 && rotationSize < MinRotationSize {
		return nil, fmt.Errorf("use a rotation size bigger than %d", MinRotationSize)
	}
	server := &SyslogServer{
		rotationSize: rotationSize,
	}
	er := server.Open(indexPath, mappingName)
	return server, er
}

func (s *SyslogServer) Open(indexPath string, mappingName string) error {
	s.indexPath = indexPath
	s.mappingName = mappingName
	s.SearchIndex = bleve.NewIndexAlias()
	s.indexes = []bleve.Index{}
	s.flushLock = &sync.Mutex{}
	existing := s.listIndexes(true)
	if len(existing) == 0 {
		index, err := openOneIndex(indexPath, mappingName)
		if err != nil {
			return err
		}
		s.SearchIndex.Add(index)
		s.indexes = append(s.indexes, index)
		s.cursor = 0
	} else {
		for _, iName := range existing {
			iPath := filepath.Join(filepath.Dir(indexPath), iName)
			if index, err := openOneIndex(iPath, mappingName); err == nil {
				s.indexes = append(s.indexes, index)
			} else {
				fmt.Println("[pydio.grpc.log] Cannot open bleve index", iPath, err)
			}
		}
		s.SearchIndex.Add(s.indexes...)
		s.cursor = len(s.indexes) - 1
	}

	s.inserts = make(chan interface{})
	s.insertsDone = make(chan bool)
<<<<<<< HEAD
=======
	s.opened = true
>>>>>>> 1aa86c49

	if indexPath != "" && s.rotationSize > -1 {
		s.rotateIfNeeded()
	}
	go s.watchInserts()
	return nil
}

func (s *SyslogServer) getWriteIndex() bleve.Index {
	return s.indexes[s.cursor]
}

func (s *SyslogServer) Close() {
<<<<<<< HEAD
	close(s.insertsDone)
=======
	if !s.opened {
		return
	}
	s.opened = false
	close(s.insertsDone)

>>>>>>> 1aa86c49
}

func (s *SyslogServer) listIndexes(renameIfNeeded ...bool) (paths []string) {
	dirPath, base := filepath.Split(s.indexPath)
	dir, err := os.Open(dirPath)
	if err != nil {
		return
	}
	defer dir.Close()

	files, err := dir.Readdir(-1)
	if err != nil {
		return
	}

	for _, file := range files {
		if !file.IsDir() {
			continue
		}
		curBase := filepath.Base(file.Name())
		if curBase == base {
			paths = append(paths, curBase)
		} else if strings.HasPrefix(curBase, base) {
			// Ensure suffix is a number ".0001", ".0002", etc.
			test := strings.TrimLeft(strings.TrimPrefix(curBase, base+"."), "0")
			if _, e := strconv.ParseInt(test, 10, 32); e == nil {
				paths = append(paths, curBase)
			}
		}
	}
	sort.Strings(paths)
	if len(renameIfNeeded) > 0 && renameIfNeeded[0] && len(paths) > 0 && paths[0] != base {
		// Old files were removed, renumber files
		for _, p := range paths {
			src := filepath.Join(dirPath, p)
			t1 := filepath.Join(dirPath, fmt.Sprintf("%s-rename", p))
			os.Rename(src, t1)
		}
		for i, p := range paths {
			src := filepath.Join(dirPath, fmt.Sprintf("%s-rename", p))
			t2 := filepath.Join(dirPath, fmt.Sprintf("%s.%04d", base, i))
			if i == 0 {
				t2 = s.indexPath
			}
			os.Rename(src, t2)
		}
		return s.listIndexes()
	}
	return
}

func (s *SyslogServer) watchInserts() {
	for {
		select {
		case in := <-s.inserts:
			var msg *IndexableLog
			if m, ok := in.(*IndexableLog); ok {
				msg = m
			} else if line, ok := in.(map[string]string); ok {
				var err error
				msg, err = MarshallLogMsg(line)
				if err != nil {
					break
				}
			} else {
				// Unsupported type
				break
			}
			s.flushLock.Lock()
			if s.crtBatch == nil {
				s.crtBatch = s.getWriteIndex().NewBatch()
<<<<<<< HEAD
			}
			s.crtBatch.Index(xid.New().String(), msg)
			if s.crtBatch.Size() > 5000 {
				s.flush()
			}
=======
			}
			s.crtBatch.Index(xid.New().String(), msg)
			if s.crtBatch.Size() > 5000 {
				s.flush()
			}
>>>>>>> 1aa86c49
			s.flushLock.Unlock()
		case <-time.After(3 * time.Second):
			s.flushLock.Lock()
			s.flush()
			s.flushLock.Unlock()
		case <-s.insertsDone:
			s.flushLock.Lock()
			s.flush()
			s.flushLock.Unlock()
			s.SearchIndex.Close()
			for _, i := range s.indexes {
				i.Close()
			}
			return
		}
	}
}

func (s *SyslogServer) rotateIfNeeded() {
	if s.indexPath == "" || s.rotationSize == -1 {
		return
	}
	checkPath := s.indexPath
	if s.cursor > 0 {
		checkPath = fmt.Sprintf("%s.%04d", s.indexPath, s.cursor)
	}
	du, e := indexDiskUsage(checkPath)
	if e != nil {
		fmt.Println("[pydio.grpc.log] Cannot compute disk usage for bleve index", e.Error())
		return
	}
	if du > s.rotationSize {
		// Open a new index
		newPath := fmt.Sprintf("%s.%04d", s.indexPath, len(s.indexes))
		newIndex, er := openOneIndex(newPath, s.mappingName)
		if er != nil {
			fmt.Println("[pydio.grpc.log] Cannot create new bleve index", er.Error())
			return
		}
		s.indexes = append(s.indexes, newIndex)
		s.SearchIndex.Add(newIndex)
		s.cursor = len(s.indexes) - 1
	}
}

func (s *SyslogServer) flush() {
	if s.crtBatch != nil {
		s.getWriteIndex().Batch(s.crtBatch)
		s.rotateIfNeeded()
		s.crtBatch = nil
	}
}

// PutLog  adds a new LogMessage in the syslog index.
func (s *SyslogServer) PutLog(line map[string]string) error {
	s.inserts <- line
	return nil
}

// ListLogs performs a query in the bleve index, based on the passed query string.
// It returns results as a stream of log.ListLogResponse for each corresponding hit.
// Results are ordered by descending timestamp rather than by score.
func (s *SyslogServer) ListLogs(str string, page, size int32) (chan log.ListLogResponse, error) {
	return BleveListLogs(s.SearchIndex, str, page, size)
}

// DeleteLogs truncate logs based on a search query
func (s *SyslogServer) DeleteLogs(query string) (int64, error) {
	return BleveDeleteLogs(s.getWriteIndex(), query)
}

// AggregatedLogs performs a faceted query in the syslog repository. UNIMPLEMENTED.
func (s *SyslogServer) AggregatedLogs(msgId string, timeRangeType string, refTime int32) (chan log.TimeRangeResponse, error) {
	return nil, fmt.Errorf("unimplemented method")
}

// Resync creates a copy of current index. It is used originally used for switching analyze format from bleve to scorch
func (s *SyslogServer) Resync(logger *zap.Logger) error {

	copyDir := filepath.Join(filepath.Dir(s.indexPath), uuid.New())
	e := os.Mkdir(copyDir, 0777)
	if e != nil {
		return e
<<<<<<< HEAD
	}
	defer func() {
		os.RemoveAll(copyDir)
	}()
	copyPath := filepath.Join(copyDir, filepath.Base(s.indexPath))
	dup, er := NewSyslogServer(copyPath, s.mappingName, s.rotationSize)
	if er != nil {
		return er
	}
=======
	}
	defer func() {
		os.RemoveAll(copyDir)
	}()
	copyPath := filepath.Join(copyDir, filepath.Base(s.indexPath))
	dup, er := NewSyslogServer(copyPath, s.mappingName, s.rotationSize)
	if er != nil {
		return er
	}
>>>>>>> 1aa86c49
	logTaskInfo(logger, "Listing Index inside new one", "info")
	if err := BleveDuplicateIndex(s.SearchIndex, dup.inserts, func(s string) {
		logTaskInfo(logger, s, "info")
	}); err != nil {
		return err
	}
	s.Close()
	dup.Close()
	<-time.After(5 * time.Second) // Make sure original is closed

	logTaskInfo(logger, "Removing old indexes", "info")
	for _, ip := range s.listIndexes() {
		if err := os.RemoveAll(filepath.Join(filepath.Dir(s.indexPath), ip)); err != nil {
			return err
		}
	}
	logTaskInfo(logger, "Moving new indexes", "info")
	for _, ip := range dup.listIndexes() {
		src := filepath.Join(copyDir, ip)
		target := filepath.Join(filepath.Join(filepath.Dir(s.indexPath), ip))
		if err := os.Rename(src, target); err != nil {
			return err
		}
	}
	logTaskInfo(logger, "Restarting new server", "info")
	if err := s.Open(s.indexPath, s.mappingName); err != nil {
		return err
	}
	logTaskInfo(logger, "Resync operation done", "info")
<<<<<<< HEAD
=======
	return nil

}

// Truncate gathers size of existing indexes, starting from last. When max is reached
// it starts deleting all previous indexes.
func (s *SyslogServer) Truncate(max int64, logger *zap.Logger) error {
	logTaskInfo(logger, "Closing log server, waiting for five seconds", "info")
	dir := filepath.Dir(s.indexPath)
	s.Close()
	<-time.After(5 * time.Second)
	logTaskInfo(logger, "Start purging old files", "info")
	indexes := s.listIndexes()
	var i int
	var total int64
	var remove bool
	for i = len(indexes) - 1; i >= 0; i-- {
		if remove {
			e := os.RemoveAll(filepath.Join(dir, indexes[i]))
			if e != nil {
				logTaskInfo(logger, fmt.Sprintf("cannot remove index %s", indexes[i]), "error")
			}
		} else if u, e := indexDiskUsage(filepath.Join(dir, indexes[i])); e == nil {
			total += u
			remove = total > max
		}
	}
	// Now restart - it will renumber files
	logTaskInfo(logger, "Re-opening log server", "info")
	s.Open(s.indexPath, s.mappingName)
	logTaskInfo(logger, "Truncate operation done", "info")
>>>>>>> 1aa86c49
	return nil
}

func logTaskInfo(l *zap.Logger, msg string, level string) {
	if l == nil {
		fmt.Println("[pydio.grpc.log] " + msg)
	} else if level == "info" {
		l.Info(msg)
	} else if level == "error" {
		l.Error(msg)
	} else {
		l.Debug(msg)
	}
}

// openOneIndex tries to open an existing index at a given path, or creates a new one
func openOneIndex(bleveIndexPath string, mappingName string) (bleve.Index, error) {

	index, err := bleve.Open(bleveIndexPath)
	if err != nil {
		indexMapping := bleve.NewIndexMapping()
		// Create, configure and add a specific document mapping
		logMapping := bleve.NewDocumentMapping()
		indexMapping.AddDocumentMapping(mappingName, logMapping)

		// Creates the new index and initializes the server
		if bleveIndexPath == "" {
			index, err = bleve.NewMemOnly(indexMapping)
		} else {
			index, err = bleve.NewUsing(bleveIndexPath, indexMapping, scorch.Name, boltdb.Name, nil)
		}
		if err != nil {
			return nil, err
		}
	}
	return index, nil

}

// indexDiskUsage is a simple implementation for computing directory size
func indexDiskUsage(currPath string) (int64, error) {
	var size int64

	dir, err := os.Open(currPath)
	if err != nil {
		return 0, err
	}
	defer dir.Close()

	files, err := dir.Readdir(-1)
	if err != nil {
		return 0, err
	}

	for _, file := range files {
		if file.IsDir() {
			s, e := indexDiskUsage(filepath.Join(currPath, file.Name()))
			if e != nil {
				return 0, e
			}
			size += s
		} else {
			size += file.Size()
		}
	}

<<<<<<< HEAD
}

// Truncate gathers size of existing indexes, starting from last. When max is reached
// it starts deleting all previous indexes.
func (s *SyslogServer) Truncate(max int64, logger *zap.Logger) error {
	logTaskInfo(logger, "Closing log server, waiting for five seconds", "info")
	dir := filepath.Dir(s.indexPath)
	s.Close()
	<-time.After(5 * time.Second)
	logTaskInfo(logger, "Start purging old files", "info")
	indexes := s.listIndexes()
	var i int
	var total int64
	var remove bool
	for i = len(indexes) - 1; i >= 0; i-- {
		if remove {
			e := os.RemoveAll(filepath.Join(dir, indexes[i]))
			if e != nil {
				logTaskInfo(logger, fmt.Sprintf("cannot remove index %s", indexes[i]), "error")
			}
		} else if u, e := indexDiskUsage(filepath.Join(dir, indexes[i])); e == nil {
			total += u
			remove = total > max
		}
	}
	// Now restart - it will renumber files
	logTaskInfo(logger, "Re-opening log server", "info")
	s.Open(s.indexPath, s.mappingName)
	logTaskInfo(logger, "Truncate operation done", "info")
	return nil
}

func logTaskInfo(l *zap.Logger, msg string, level string) {
	if l == nil {
		fmt.Println("[pydio.grpc.log] " + msg)
	} else if level == "info" {
		l.Info(msg)
	} else if level == "error" {
		l.Error(msg)
	} else {
		l.Debug(msg)
	}
}

// openOneIndex tries to open an existing index at a given path, or creates a new one
func openOneIndex(bleveIndexPath string, mappingName string) (bleve.Index, error) {

	index, err := bleve.Open(bleveIndexPath)
	if err != nil {
		indexMapping := bleve.NewIndexMapping()
		// Create, configure and add a specific document mapping
		logMapping := bleve.NewDocumentMapping()
		indexMapping.AddDocumentMapping(mappingName, logMapping)

		// Creates the new index and initializes the server
		if bleveIndexPath == "" {
			index, err = bleve.NewMemOnly(indexMapping)
		} else {
			index, err = bleve.NewUsing(bleveIndexPath, indexMapping, scorch.Name, boltdb.Name, nil)
		}
		if err != nil {
			return nil, err
		}
	}
	return index, nil

}

// indexDiskUsage is a simple implementation for computing directory size
func indexDiskUsage(currPath string) (int64, error) {
	var size int64

	dir, err := os.Open(currPath)
	if err != nil {
		return 0, err
	}
	defer dir.Close()

	files, err := dir.Readdir(-1)
	if err != nil {
		return 0, err
	}

	for _, file := range files {
		if file.IsDir() {
			s, e := indexDiskUsage(filepath.Join(currPath, file.Name()))
			if e != nil {
				return 0, e
			}
			size += s
		} else {
			size += file.Size()
		}
	}

=======
>>>>>>> 1aa86c49
	return size, nil
}<|MERGE_RESOLUTION|>--- conflicted
+++ resolved
@@ -56,10 +56,7 @@
 	indexPath    string
 	mappingName  string
 
-<<<<<<< HEAD
-=======
 	opened      bool
->>>>>>> 1aa86c49
 	inserts     chan interface{}
 	insertsDone chan bool
 	crtBatch    *bleve.Batch
@@ -109,10 +106,7 @@
 
 	s.inserts = make(chan interface{})
 	s.insertsDone = make(chan bool)
-<<<<<<< HEAD
-=======
 	s.opened = true
->>>>>>> 1aa86c49
 
 	if indexPath != "" && s.rotationSize > -1 {
 		s.rotateIfNeeded()
@@ -126,16 +120,12 @@
 }
 
 func (s *SyslogServer) Close() {
-<<<<<<< HEAD
-	close(s.insertsDone)
-=======
 	if !s.opened {
 		return
 	}
 	s.opened = false
 	close(s.insertsDone)
 
->>>>>>> 1aa86c49
 }
 
 func (s *SyslogServer) listIndexes(renameIfNeeded ...bool) (paths []string) {
@@ -207,19 +197,11 @@
 			s.flushLock.Lock()
 			if s.crtBatch == nil {
 				s.crtBatch = s.getWriteIndex().NewBatch()
-<<<<<<< HEAD
 			}
 			s.crtBatch.Index(xid.New().String(), msg)
 			if s.crtBatch.Size() > 5000 {
 				s.flush()
 			}
-=======
-			}
-			s.crtBatch.Index(xid.New().String(), msg)
-			if s.crtBatch.Size() > 5000 {
-				s.flush()
-			}
->>>>>>> 1aa86c49
 			s.flushLock.Unlock()
 		case <-time.After(3 * time.Second):
 			s.flushLock.Lock()
@@ -303,7 +285,6 @@
 	e := os.Mkdir(copyDir, 0777)
 	if e != nil {
 		return e
-<<<<<<< HEAD
 	}
 	defer func() {
 		os.RemoveAll(copyDir)
@@ -313,17 +294,6 @@
 	if er != nil {
 		return er
 	}
-=======
-	}
-	defer func() {
-		os.RemoveAll(copyDir)
-	}()
-	copyPath := filepath.Join(copyDir, filepath.Base(s.indexPath))
-	dup, er := NewSyslogServer(copyPath, s.mappingName, s.rotationSize)
-	if er != nil {
-		return er
-	}
->>>>>>> 1aa86c49
 	logTaskInfo(logger, "Listing Index inside new one", "info")
 	if err := BleveDuplicateIndex(s.SearchIndex, dup.inserts, func(s string) {
 		logTaskInfo(logger, s, "info")
@@ -353,8 +323,6 @@
 		return err
 	}
 	logTaskInfo(logger, "Resync operation done", "info")
-<<<<<<< HEAD
-=======
 	return nil
 
 }
@@ -386,7 +354,6 @@
 	logTaskInfo(logger, "Re-opening log server", "info")
 	s.Open(s.indexPath, s.mappingName)
 	logTaskInfo(logger, "Truncate operation done", "info")
->>>>>>> 1aa86c49
 	return nil
 }
 
@@ -453,103 +420,5 @@
 		}
 	}
 
-<<<<<<< HEAD
-}
-
-// Truncate gathers size of existing indexes, starting from last. When max is reached
-// it starts deleting all previous indexes.
-func (s *SyslogServer) Truncate(max int64, logger *zap.Logger) error {
-	logTaskInfo(logger, "Closing log server, waiting for five seconds", "info")
-	dir := filepath.Dir(s.indexPath)
-	s.Close()
-	<-time.After(5 * time.Second)
-	logTaskInfo(logger, "Start purging old files", "info")
-	indexes := s.listIndexes()
-	var i int
-	var total int64
-	var remove bool
-	for i = len(indexes) - 1; i >= 0; i-- {
-		if remove {
-			e := os.RemoveAll(filepath.Join(dir, indexes[i]))
-			if e != nil {
-				logTaskInfo(logger, fmt.Sprintf("cannot remove index %s", indexes[i]), "error")
-			}
-		} else if u, e := indexDiskUsage(filepath.Join(dir, indexes[i])); e == nil {
-			total += u
-			remove = total > max
-		}
-	}
-	// Now restart - it will renumber files
-	logTaskInfo(logger, "Re-opening log server", "info")
-	s.Open(s.indexPath, s.mappingName)
-	logTaskInfo(logger, "Truncate operation done", "info")
-	return nil
-}
-
-func logTaskInfo(l *zap.Logger, msg string, level string) {
-	if l == nil {
-		fmt.Println("[pydio.grpc.log] " + msg)
-	} else if level == "info" {
-		l.Info(msg)
-	} else if level == "error" {
-		l.Error(msg)
-	} else {
-		l.Debug(msg)
-	}
-}
-
-// openOneIndex tries to open an existing index at a given path, or creates a new one
-func openOneIndex(bleveIndexPath string, mappingName string) (bleve.Index, error) {
-
-	index, err := bleve.Open(bleveIndexPath)
-	if err != nil {
-		indexMapping := bleve.NewIndexMapping()
-		// Create, configure and add a specific document mapping
-		logMapping := bleve.NewDocumentMapping()
-		indexMapping.AddDocumentMapping(mappingName, logMapping)
-
-		// Creates the new index and initializes the server
-		if bleveIndexPath == "" {
-			index, err = bleve.NewMemOnly(indexMapping)
-		} else {
-			index, err = bleve.NewUsing(bleveIndexPath, indexMapping, scorch.Name, boltdb.Name, nil)
-		}
-		if err != nil {
-			return nil, err
-		}
-	}
-	return index, nil
-
-}
-
-// indexDiskUsage is a simple implementation for computing directory size
-func indexDiskUsage(currPath string) (int64, error) {
-	var size int64
-
-	dir, err := os.Open(currPath)
-	if err != nil {
-		return 0, err
-	}
-	defer dir.Close()
-
-	files, err := dir.Readdir(-1)
-	if err != nil {
-		return 0, err
-	}
-
-	for _, file := range files {
-		if file.IsDir() {
-			s, e := indexDiskUsage(filepath.Join(currPath, file.Name()))
-			if e != nil {
-				return 0, e
-			}
-			size += s
-		} else {
-			size += file.Size()
-		}
-	}
-
-=======
->>>>>>> 1aa86c49
 	return size, nil
 }