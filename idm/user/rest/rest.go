/*
 * Copyright (c) 2018. Abstrium SAS <team (at) pydio.com>
 * This file is part of Pydio Cells.
 *
 * Pydio Cells is free software: you can redistribute it and/or modify
 * it under the terms of the GNU Affero General Public License as published by
 * the Free Software Foundation, either version 3 of the License, or
 * (at your option) any later version.
 *
 * Pydio Cells is distributed in the hope that it will be useful,
 * but WITHOUT ANY WARRANTY; without even the implied warranty of
 * MERCHANTABILITY or FITNESS FOR A PARTICULAR PURPOSE.  See the
 * GNU Affero General Public License for more details.
 *
 * You should have received a copy of the GNU Affero General Public License
 * along with Pydio Cells.  If not, see <http://www.gnu.org/licenses/>.
 *
 * The latest code can be found at <https://pydio.com>.
 */

package rest

import (
	"context"
	"fmt"
	"io"
	"strings"

	"github.com/emicklei/go-restful"
	"github.com/golang/protobuf/ptypes"
	"github.com/golang/protobuf/ptypes/any"
	"github.com/micro/go-micro/errors"
	"go.uber.org/zap"

	"github.com/pydio/cells/common"
	"github.com/pydio/cells/common/log"
	"github.com/pydio/cells/common/proto/idm"
	"github.com/pydio/cells/common/proto/rest"
	"github.com/pydio/cells/common/service"
	"github.com/pydio/cells/common/service/defaults"
	"github.com/pydio/cells/common/service/frontend"
	service2 "github.com/pydio/cells/common/service/proto"
	"github.com/pydio/cells/common/service/resources"
	"github.com/pydio/cells/common/utils"
)

var profilesLevel = map[string]int{
	common.PYDIO_PROFILE_ANON:     0,
	common.PYDIO_PROFILE_SHARED:   1,
	common.PYDIO_PROFILE_STANDARD: 2,
	common.PYDIO_PROFILE_ADMIN:    3,
}

type UserHandler struct {
	resources.ResourceProviderHandler
}

func NewUserHandler() *UserHandler {
	h := &UserHandler{}
	h.PoliciesLoader = h.PoliciesForUserId
	h.ServiceName = common.SERVICE_USER
	h.ResourceName = "user"
	return h
}

// SwaggerTags list the names of the service tags declared in the swagger json implemented by this service
func (s *UserHandler) SwaggerTags() []string {
	return []string{"UserService"}
}

// Filter returns a function to filter the swagger path
func (s *UserHandler) Filter() func(string) string {
	return func(s string) string {
		return strings.Replace(s, "{Login}", "{Login:*}", 1)
	}
}

// BindUser checks credentials and bind the user if successful
func (s *UserHandler) BindUser(req *restful.Request, rsp *restful.Response) {

	var user idm.User
	err := req.ReadEntity(&user)
	if err != nil {
		rsp.WriteError(500, err)
		return
	}

	if len(user.Login) == 0 || len(user.Password) == 0 {
		rsp.WriteError(500, errors.BadRequest(common.SERVICE_USER, "Missing arguments for bind request"))
		return
	}

	cli := idm.NewUserServiceClient(common.SERVICE_GRPC_NAMESPACE_+common.SERVICE_USER, defaults.NewClient())
	resp, er := cli.BindUser(req.Request.Context(), &idm.BindUserRequest{
		UserName: user.Login,
		Password: user.Password,
	})
	if er != nil {
		rsp.WriteError(401, er)
		return
	}
	rsp.WriteEntity(resp.User)

}

// SearchUsers performs a paginated query to the user repository.
func (s *UserHandler) SearchUsers(req *restful.Request, rsp *restful.Response) {
	ctx := req.Request.Context()

	var userReq rest.SearchUserRequest
	err := req.ReadEntity(&userReq)
	log.Logger(ctx).Debug("Received User.Get API request", zap.Any("q", userReq), zap.Error(err))
	// Ignore empty body
	if err != nil && err != io.EOF {
		rsp.WriteError(500, err)
		return
	}
	// Transform to standard query
	query := &service2.Query{
		Limit:     userReq.Limit,
		Offset:    userReq.Offset,
		GroupBy:   userReq.GroupBy,
		Operation: userReq.Operation,
	}
	var er error
	if query.ResourcePolicyQuery, er = s.RestToServiceResourcePolicy(ctx, userReq.ResourcePolicyQuery); er != nil {
		log.Logger(ctx).Error("403", zap.Error(er))
		service.RestError403(req, rsp, er)
		return
	}
	for _, q := range userReq.Queries {
		anyfied, _ := ptypes.MarshalAny(q)
		if q.Login != "" && strings.HasSuffix(q.Login, "*") {
			// This is a wildcard on line, transform this query to a search on login OR displayName
			attQuery, _ := ptypes.MarshalAny(&idm.UserSingleQuery{
				AttributeName:  "displayName",
				AttributeValue: q.Login,
			})
			wildQuery, _ := ptypes.MarshalAny(&service2.Query{
				Operation:  service2.OperationType_OR,
				SubQueries: []*any.Any{anyfied, attQuery},
			})
			query.SubQueries = append(query.SubQueries, wildQuery)
		} else {
			query.SubQueries = append(query.SubQueries, anyfied)
		}
	}
	cli := idm.NewUserServiceClient(common.SERVICE_GRPC_NAMESPACE_+common.SERVICE_USER, defaults.NewClient())
	resp, err := cli.CountUser(ctx, &idm.SearchUserRequest{
		Query: query,
	})
	if err != nil {
		// Handle error
		rsp.WriteError(500, err)
		return
	}
	response := &rest.UsersCollection{
		Total: resp.Count,
	}

	if !userReq.CountOnly {

		streamer, err := cli.SearchUser(ctx, &idm.SearchUserRequest{
			Query: query,
		})
		if err != nil {
			// Handle error
			rsp.WriteError(500, err)
			return
		}
		defer streamer.Close()
		for {
			resp, e := streamer.Recv()
			if e != nil {
				break
			}
			if resp == nil {
				continue
			}
			u := resp.User
			if resp.User.IsGroup {
				u.Roles = append(u.Roles, &idm.Role{Uuid: u.Uuid, GroupRole: true})
				u.Roles = utils.GetRolesForUser(ctx, u, true)
				response.Groups = append(response.Groups, u)
			} else {
				u.Roles = utils.GetRolesForUser(ctx, u, false)
				u.PoliciesContextEditable = s.IsContextEditable(ctx, u.Uuid, u.Policies)
				response.Users = append(response.Users, u)
			}
		}
	}

	if len(response.Users) > 0 {
		paramsAclsToAttributes(ctx, response.Users)
	}

	rsp.WriteEntity(response)
}

// DeleteUser removes a user or group from the repository.
func (s *UserHandler) DeleteUser(req *restful.Request, rsp *restful.Response) {

	login := req.PathParameter("Login")
	ctx := req.Request.Context()
	singleQ := &idm.UserSingleQuery{}
	if strings.HasSuffix(req.Request.RequestURI, "%2F") {
		log.Logger(req.Request.Context()).Debug("Received User.Delete API request (GROUP)", zap.String("login", login), zap.String("request", req.Request.RequestURI))
		singleQ.GroupPath = login
		singleQ.Recursive = true
	} else {
		log.Logger(req.Request.Context()).Debug("Received User.Delete API request (LOGIN)", zap.String("login", login), zap.String("request", req.Request.RequestURI))
		singleQ.Login = login
	}
	query, _ := ptypes.MarshalAny(singleQ)
	mainQuery := &service2.Query{SubQueries: []*any.Any{query}}
	cli := idm.NewUserServiceClient(common.SERVICE_GRPC_NAMESPACE_+common.SERVICE_USER, defaults.NewClient())

	// Search first to check policies
	stream, err := cli.SearchUser(ctx, &idm.SearchUserRequest{Query: mainQuery})
	if err != nil {
		service.RestError500(req, rsp, err)
		return
	}
	defer stream.Close()
	for {
		response, e := stream.Recv()
		if e != nil {
			break
		}
		if response == nil {
			continue
		}
		if !s.MatchPolicies(ctx, response.User.Uuid, response.User.Policies, service2.ResourcePolicyAction_WRITE) {
			log.Auditer(ctx).Error(
				fmt.Sprintf("Error while trying to delete forbidden user %s", response.User.Uuid),
				log.GetAuditId(common.AUDIT_USER_DELETE),
				response.User.ZapUuid(),
			)
			service.RestError403(req, rsp, errors.Forbidden(common.SERVICE_USER, "You are not allowed to edit this resource"))
			return
		}
		break
	}

	// Now delete user or group
	n, e := cli.DeleteUser(req.Request.Context(), &idm.DeleteUserRequest{Query: mainQuery})
	if e != nil {
		service.RestError500(req, rsp, e)
	} else {
		log.Auditer(ctx).Info(
			fmt.Sprintf("%d users have been deleted", n.RowsDeleted),
			log.GetAuditId(common.AUDIT_USER_DELETE),
		)
		rsp.WriteEntity(&rest.DeleteResponse{Success: true, NumRows: n.RowsDeleted})
	}

}

// PutUser creates or updates a User if calling client has sufficient permissions.
func (s *UserHandler) PutUser(req *restful.Request, rsp *restful.Response) {

	ctx := req.Request.Context()
	var inputUser idm.User
	err := req.ReadEntity(&inputUser)
	if err != nil {
		log.Logger(ctx).Error("cannot fetch idm.User from request", zap.Error(err))
		rsp.WriteError(500, err)
		return
	}
	cli := idm.NewUserServiceClient(common.SERVICE_GRPC_NAMESPACE_+common.SERVICE_USER, defaults.NewClient())
	log.Logger(req.Request.Context()).Debug("Received User.Put API request", inputUser.ZapLogin())
	var update *idm.User
	if inputUser.Uuid != "" {
		if existing, exists := s.userById(ctx, inputUser.Uuid, cli); exists {
			update = existing
		}
	}
	var existingAcls []*idm.ACL
	ctxLogin, ctxClaims := utils.FindUserNameInContext(ctx)
	if update != nil {
		// Check User Policies
		if !s.MatchPolicies(ctx, update.Uuid, update.Policies, service2.ResourcePolicyAction_WRITE) {
			log.Auditer(ctx).Error(
				fmt.Sprintf("Error trying to edit forbidden user %s", update.Uuid),
				log.GetAuditId(common.AUDIT_USER_UPDATE),
				update.ZapUuid(),
			)
			service.RestError403(req, rsp, errors.Forbidden(common.SERVICE_USER, "You are not allowed to edit this user!"))
			return
		}
		// Check ADD/REMOVE Roles Policies
		roleCli := idm.NewRoleServiceClient(common.SERVICE_GRPC_NAMESPACE_+common.SERVICE_ROLE, defaults.NewClient())
		rolesToCheck := s.diffRoles(inputUser.Roles, update.Roles)
		removes := s.diffRoles(update.Roles, inputUser.Roles)
		log.Logger(ctx).Debug("ADD/REMOVE ROLES", zap.Any("add", rolesToCheck), zap.Any("remove", removes), zap.Any("new", inputUser.Roles), zap.Any("existings", update.Roles))
		rolesToCheck = append(rolesToCheck, removes...)
		if err := s.checkCanAssignRoles(ctx, rolesToCheck, roleCli); err != nil {
			log.Auditer(ctx).Error(
				"Error trying to assign role (forbidden)",
				log.GetAuditId(common.AUDIT_USER_UPDATE),
			)
			service.RestError403(req, rsp, err)
			return
		}
		// Check user own password change
		if inputUser.Password != "" && ctxLogin == inputUser.Login {
			if _, err := cli.BindUser(ctx, &idm.BindUserRequest{UserName: inputUser.Login, Password: inputUser.OldPassword}); err != nil {
				service.RestError401(req, rsp, err)
				return
			}
		}
		// Load current ACLs for personal role
		for _, r := range update.Roles {
			if r.UserRole {
				existingAcls = utils.GetACLsForRoles(ctx, []*idm.Role{r}, &idm.ACLAction{Name: "parameter:*"})
			}
		}
	}

	if inputUser.IsGroup {
		if ctxClaims.Profile != common.PYDIO_PROFILE_ADMIN {
			service.RestError403(req, rsp, fmt.Errorf("you are not allowed to create groups"))
			return
		}
		inputUser.GroupPath = strings.TrimSuffix(inputUser.GroupPath, "/") + "/" + inputUser.GroupLabel
	} else {
		// Add a default profile
		if _, ok := inputUser.Attributes["profile"]; !ok {
			inputUser.Attributes["profile"] = common.PYDIO_PROFILE_SHARED
		}
		// Check profile is not higher than current user profile
		if profilesLevel[inputUser.Attributes["profile"]] > profilesLevel[ctxClaims.Profile] {
			service.RestError403(req, rsp, fmt.Errorf("you are not allowed to set a profile (%s) higher than your current profile (%s)", inputUser.Attributes["profile"], ctxClaims.Profile))
			return
		}
	}

<<<<<<< HEAD
	var acls []*idm.ACL
	var deleteAclActions []string
	var sendEmail bool
	cleanAttributes := map[string]string{}
	for k, v := range inputUser.Attributes {
		if k == "send_email" {
			sendEmail = v == "true"
			continue
		}
		if strings.HasPrefix(k, "parameter:") {
			if !allowedAclKey(k) {
				continue
			}
			var acl = &idm.ACL{
				Action:      &idm.ACLAction{Name: k, Value: v},
				WorkspaceID: "PYDIO_REPO_SCOPE_ALL",
			}
			for _, existing := range existingAcls {
				if existing.Action != nil && existing.Action.Name == k {
					deleteAclActions = append(deleteAclActions, existing.Action.Name)
				}
			}
			acls = append(acls, acl)
			continue
		}
		cleanAttributes[k] = v
	}
	inputUser.Attributes = cleanAttributes
=======
	// Check profile is not higher than current user profile
	if !inputUser.IsGroup {
		_, ctxClaims := utils.FindUserNameInContext(ctx)
		if profilesLevel[inputUser.Attributes["profile"]] > profilesLevel[ctxClaims.Profile] {
			service.RestError403(req, rsp, fmt.Errorf("you are not allowed to set a profile (%s) higher than your current profile (%s)", inputUser.Attributes["profile"], ctxClaims.Profile))
			return
		}
	}
>>>>>>> 5529392f

	response, er := cli.CreateUser(ctx, &idm.CreateUserRequest{
		User: &inputUser,
	})
	if er != nil {
		rsp.WriteError(500, er)
		return
	}

	if update == nil {
		var newRole *idm.Role
		if inputUser.IsGroup {
			newRole = &idm.Role{
				Uuid:      response.User.Uuid,
				GroupRole: true,
				Label:     "Group " + response.User.GroupLabel,
			}
		} else {
			newRole = &idm.Role{
				Uuid:     response.User.Uuid,
				UserRole: true,
				Label:    "User " + response.User.Login,
				Policies: []*service2.ResourcePolicy{
					{Subject: "profile:standard", Action: service2.ResourcePolicyAction_READ, Effect: service2.ResourcePolicy_allow},
					{Subject: "user:" + response.User.Login, Action: service2.ResourcePolicyAction_WRITE, Effect: service2.ResourcePolicy_allow},
					{Subject: "profile:admin", Action: service2.ResourcePolicyAction_WRITE, Effect: service2.ResourcePolicy_allow},
				},
			}
		}
		roleCli := idm.NewRoleServiceClient(common.SERVICE_GRPC_NAMESPACE_+common.SERVICE_ROLE, defaults.NewClient())
		_, er := roleCli.CreateRole(ctx, &idm.CreateRoleRequest{Role: newRole})
		if er != nil {
			rsp.WriteError(500, er)
			return
		}
	}
	if update != nil {
		log.Auditer(ctx).Info(
			fmt.Sprintf("Update user %s", update.Uuid),
			log.GetAuditId(common.AUDIT_USER_UPDATE),
			update.ZapUuid(),
		)
	} else {
		log.Auditer(ctx).Info(
			fmt.Sprintf("Create user %s", response.User.Uuid),
			log.GetAuditId(common.AUDIT_USER_CREATE),
			response.User.ZapUuid(),
		)
	}

	u := response.User

	if len(acls) > 0 {
		aclClient := idm.NewACLServiceClient(common.SERVICE_GRPC_NAMESPACE_+common.SERVICE_ACL, defaults.NewClient())
		if len(deleteAclActions) > 0 {
			delQuery := &service2.Query{Operation: service2.OperationType_OR}
			for _, action := range deleteAclActions {
				q, _ := ptypes.MarshalAny(&idm.ACLSingleQuery{
					RoleIDs:      []string{u.Uuid},
					Actions:      []*idm.ACLAction{{Name: action}},
					WorkspaceIDs: []string{"PYDIO_REPO_SCOPE_ALL"},
				})
				delQuery.SubQueries = append(delQuery.SubQueries, q)
			}
			if _, e := aclClient.DeleteACL(ctx, &idm.DeleteACLRequest{Query: delQuery}); e != nil {
				log.Logger(ctx).Error("Could not delete existing ACLs", zap.Error(e))
			}
		}
		for _, acl := range acls {
			acl.RoleID = u.Uuid
			if _, e := aclClient.CreateACL(ctx, &idm.CreateACLRequest{ACL: acl}); e != nil {
				log.Logger(ctx).Error("Could not store ACL", acl.Zap(), zap.Error(e))
			}
		}
	}

	// Reload user fully
	q, _ := ptypes.MarshalAny(&idm.UserSingleQuery{Uuid: u.Uuid})
	streamer, err := cli.SearchUser(ctx, &idm.SearchUserRequest{
		Query: &service2.Query{SubQueries: []*any.Any{q}},
	})
	if err != nil {
		// Handle error
		rsp.WriteError(500, err)
		return
	}
	defer streamer.Close()
	for {
		resp, e := streamer.Recv()
		if e != nil {
			break
		}
		if resp == nil {
			continue
		}
		u = resp.User
		if !resp.User.IsGroup {
			u.Roles = utils.GetRolesForUser(ctx, u, false)
			u.PoliciesContextEditable = s.IsContextEditable(ctx, u.Uuid, u.Policies)
			paramsAclsToAttributes(ctx, []*idm.User{u})
		} else if len(u.Roles) == 0 {
			u.Roles = append(u.Roles, &idm.Role{Uuid: u.Uuid, GroupRole: true})
			u.Roles = utils.GetRolesForUser(ctx, u, true)
		}
		break
	}
	rsp.WriteEntity(u)

	if sendEmail {
		// Now send email to user!
	}

}

// PutRoles updates an existing user with the passed list of roles.
func (s *UserHandler) PutRoles(req *restful.Request, rsp *restful.Response) {

	ctx := req.Request.Context()
	var inputUser idm.User
	err := req.ReadEntity(&inputUser)
	if err != nil {
		log.Logger(ctx).Error("cannot fetch idm.User from rest query", zap.Error(err))
		rsp.WriteError(500, err)
		return
	}
	log.Logger(ctx).Debug("Received User.PutRoles API request", inputUser.ZapLogin())

	if inputUser.Uuid == "" {
		service.RestError500(req, rsp, errors.BadRequest(common.SERVICE_USER, "Please provide a user ID"))
		return
	}
	cli := idm.NewUserServiceClient(common.SERVICE_GRPC_NAMESPACE_+common.SERVICE_USER, defaults.NewClient())
	var update *idm.User
	var exists bool
	if update, exists = s.userById(ctx, inputUser.Uuid, cli); !exists {
		service.RestError404(req, rsp, errors.NotFound(common.SERVICE_USER, "user not found"))
		return
	}

	// Check ADD/REMOVE Roles Policies
	roleCli := idm.NewRoleServiceClient(common.SERVICE_GRPC_NAMESPACE_+common.SERVICE_ROLE, defaults.NewClient())
	rolesToCheck := s.diffRoles(inputUser.Roles, update.Roles)
	removes := s.diffRoles(update.Roles, inputUser.Roles)
	log.Logger(ctx).Debug("ADD/REMOVE ROLES", zap.Any("add", rolesToCheck), zap.Any("remove", removes), zap.Any("new", inputUser.Roles), zap.Any("existings", update.Roles))
	rolesToCheck = append(rolesToCheck, removes...)
	if err := s.checkCanAssignRoles(ctx, rolesToCheck, roleCli); err != nil {
		log.Auditer(ctx).Error(
			fmt.Sprintf("Error trying to assign role (forbidden) on user %s", update.Uuid),
			log.GetAuditId(common.AUDIT_USER_UPDATE),
		)
		service.RestError403(req, rsp, err)
		return
	}

	// Save existing user with new set of roles
	update.Roles = inputUser.Roles

	response, er := cli.CreateUser(ctx, &idm.CreateUserRequest{
		User: update,
	})
	if er != nil {
		rsp.WriteError(500, er)
	} else {
		u := response.User
		u.Roles = update.Roles
		log.Auditer(ctx).Info(
			fmt.Sprintf("Update user roles %s", response.User.Uuid),
			log.GetAuditId(common.AUDIT_USER_UPDATE),
			response.User.ZapUuid(),
		)
		rsp.WriteEntity(u)
	}
}

// PoliciesForUserId retrieves policies for a given UserId.
func (s *UserHandler) PoliciesForUserId(ctx context.Context, resourceId string, resourceClient interface{}) (policies []*service2.ResourcePolicy, e error) {

	user, exists := s.userById(ctx, resourceId, resourceClient.(idm.UserServiceClient))
	if !exists {
		return policies, errors.NotFound(common.SERVICE_USER, "cannot find user with id "+resourceId)
	}
	policies = user.Policies
	return

}

// Load all roles that will be changed and use their Policies to check if they can be
// assigned in the current context.
func (s *UserHandler) checkCanAssignRoles(ctx context.Context, roles []*idm.Role, cli idm.RoleServiceClient) error {
	if len(roles) == 0 {
		// Ignore
		return nil
	}
	var uuids []string
	for _, role := range roles {
		uuids = append(uuids, role.Uuid)
	}
	q, _ := ptypes.MarshalAny(&idm.RoleSingleQuery{Uuid: uuids})
	streamer, e := cli.SearchRole(ctx, &idm.SearchRoleRequest{Query: &service2.Query{SubQueries: []*any.Any{q}}})
	if e != nil {
		return e
	}
	defer streamer.Close()
	for {
		rsp, e := streamer.Recv()
		if e != nil {
			break
		}
		if rsp == nil {
			continue
		}
		if !s.MatchPolicies(ctx, rsp.Role.Uuid, rsp.Role.Policies, service2.ResourcePolicyAction_WRITE) {
			log.Logger(ctx).Error("trying to assign a role that is not writeable in the context", zap.Any("r", rsp.Role))
			return errors.Forbidden(common.SERVICE_USER, "You are not allowed to assign this role "+rsp.Role.Uuid)
		}
	}
	return nil
}

// Diff two slices of roles.
func (s *UserHandler) diffRoles(as []*idm.Role, bs []*idm.Role) (diff []*idm.Role) {

	for _, a := range as {
		if a.UserRole || a.GroupRole {
			continue
		}
		exists := false
		for _, b := range bs {
			if b.GroupRole || b.UserRole {
				continue
			}
			if a.Uuid == b.Uuid {
				exists = true
				break
			}
		}
		if !exists {
			diff = append(diff, a)
		}
	}

	return
}

// Loads an existing user by his Uuid.
func (s *UserHandler) userById(ctx context.Context, userId string, cli idm.UserServiceClient) (user *idm.User, exists bool) {

	subQ, _ := ptypes.MarshalAny(&idm.UserSingleQuery{
		Uuid: userId,
	})

	stream, err := cli.SearchUser(ctx, &idm.SearchUserRequest{
		Query: &service2.Query{
			SubQueries: []*any.Any{subQ},
		},
	})
	if err != nil {
		return
	}
	defer stream.Close()
	for {
		rsp, e := stream.Recv()
		if e != nil {
			break
		}
		if rsp == nil {
			continue
		}
		user = rsp.User
		user.Roles = utils.GetRolesForUser(ctx, user, false)
		exists = true
		break
	}

	return

}

// paramsAclsToAttributes adds some acl-based parameters inside user attributes
func paramsAclsToAttributes(ctx context.Context, users []*idm.User) {
	var roles []*idm.Role
	for _, user := range users {
		var role *idm.Role
		for _, r := range user.Roles {
			if r.UserRole {
				role = r
				break
			}
		}
		if role != nil {
			if user.Attributes == nil {
				user.Attributes = map[string]string{}
			}
			roles = append(roles, role)
		}
	}
	if len(roles) == 0 {
		return
	}
	for _, acl := range utils.GetACLsForRoles(ctx, roles, &idm.ACLAction{Name: "parameter:*"}) {
		for _, user := range users {
			if allowedAclKey(acl.Action.Name) && user.Uuid == acl.RoleID {
				user.Attributes[acl.Action.Name] = acl.Action.Value
			}
		}
	}

}

func allowedAclKey(k string) bool {
	pool, e := frontend.GetPluginsPool()
	if e != nil {
		log.Logger(context.Background()).Error("Cannot read plugins pool", zap.Error(e))
	}
	// Find params that contain user scope but not only that scope
	params := pool.ExposedParametersByScope("user", true)
	for _, param := range params {
		if param.Attrscope == "user" {
			continue
		}
		if k == "parameter:"+param.PluginId+":"+param.Attrname {
			return true
		}
	}
	return false

	/*
		allowedAclKeysAsAttributes := []string{"parameter:core.conf:lang", "parameter:core.conf:country"}
		for _, v := range allowedAclKeysAsAttributes {
			if v == k {
				return true
			}
		}
		return false
	*/
}<|MERGE_RESOLUTION|>--- conflicted
+++ resolved
@@ -333,9 +333,18 @@
 			service.RestError403(req, rsp, fmt.Errorf("you are not allowed to set a profile (%s) higher than your current profile (%s)", inputUser.Attributes["profile"], ctxClaims.Profile))
 			return
 		}
-	}
-
-<<<<<<< HEAD
+
+		// TODO remove: conflicting code when merging from master branch.
+		// // Check profile is not higher than current user profile
+		// if !inputUser.IsGroup {
+		// 	_, ctxClaims := utils.FindUserNameInContext(ctx)
+		// 	if profilesLevel[inputUser.Attributes["profile"]] > profilesLevel[ctxClaims.Profile] {
+		// 		service.RestError403(req, rsp, fmt.Errorf("you are not allowed to set a profile (%s) higher than your current profile (%s)", inputUser.Attributes["profile"], ctxClaims.Profile))
+		// 		return
+		// 	}
+		// }
+	}
+
 	var acls []*idm.ACL
 	var deleteAclActions []string
 	var sendEmail bool
@@ -364,16 +373,6 @@
 		cleanAttributes[k] = v
 	}
 	inputUser.Attributes = cleanAttributes
-=======
-	// Check profile is not higher than current user profile
-	if !inputUser.IsGroup {
-		_, ctxClaims := utils.FindUserNameInContext(ctx)
-		if profilesLevel[inputUser.Attributes["profile"]] > profilesLevel[ctxClaims.Profile] {
-			service.RestError403(req, rsp, fmt.Errorf("you are not allowed to set a profile (%s) higher than your current profile (%s)", inputUser.Attributes["profile"], ctxClaims.Profile))
-			return
-		}
-	}
->>>>>>> 5529392f
 
 	response, er := cli.CreateUser(ctx, &idm.CreateUserRequest{
 		User: &inputUser,
