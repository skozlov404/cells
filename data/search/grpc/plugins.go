--- conflicted
+++ resolved
@@ -61,18 +61,9 @@
 				dir, _ := config.ServiceDataDir(Name)
 				bleve.BleveIndexPath = filepath.Join(dir, "searchengine.bleve")
 				bleveConfs := make(map[string]interface{})
-<<<<<<< HEAD
-				if bA := cfg.Get("basenameAnalyzer"); bA != nil {
-					bleveConfs["basenameAnalyzer"] = bA
-				}
-				if cA := cfg.Get("contentAnalyzer"); cA != nil {
-					bleveConfs["contentAnalyzer"] = cA
-				}
-=======
 				bleveConfs["basenameAnalyzer"] = cfg.Val("basenameAnalyzer").String()
 				bleveConfs["contentAnalyzer"] = cfg.Val("contentAnalyzer").String()
 
->>>>>>> 1aa86c49
 				bleveEngine, err := bleve.NewBleveEngine(indexContent, bleveConfs)
 				if err != nil {
 					return err
