--- conflicted
+++ resolved
@@ -106,20 +106,16 @@
 
 }
 
-<<<<<<< HEAD
 class MainFilesList extends React.Component {
     static propTypes = {
         pydio: PropTypes.instanceOf(Pydio),
         horizontalRibbon: PropTypes.bool
     };
-=======
-let MainFilesList = React.createClass({
 
     propTypes: {
         pydio: React.PropTypes.instanceOf(Pydio),
         horizontalRibbon: React.PropTypes.bool
     },
->>>>>>> 7031c8f7
 
     tableEntryRenderCell(node){
         const {showExtensions} = this.state;
@@ -137,18 +133,8 @@
                 <span style={{display:'block',overflow:'hidden', whiteSpace:'nowrap', textOverflow:'ellipsis'}} title={node.getLabel()}>{label}</span>
             </span>
         );
-<<<<<<< HEAD
-    }
-
-    /**
-     * Compute label with or without extension
-     * @param node
-     * @return {JSX.Element}
-     */
-=======
     },
 
->>>>>>> 7031c8f7
     computeLabel(node){
         const {showExtensions} = this.state;
         let label = node.getLabel();
@@ -160,16 +146,10 @@
             }
         }
         return label;
-<<<<<<< HEAD
-    }
+    },
 
     constructor(props, context) {
         super(props, context);
-=======
-    },
-
-    getInitialState(){
->>>>>>> 7031c8f7
         let configParser = new ComponentConfigsParser(this.tableEntryRenderCell.bind(this));
         let columns = configParser.loadConfigs('FilesList').get('columns');
         const dMode = this.getPrefValue('FilesListDisplayMode', this.props.displayMode || 'list');
@@ -204,20 +184,13 @@
             return guiPrefs[prefName][slug];
         }
         return defaultValue;
-<<<<<<< HEAD
-    }
-=======
     },
->>>>>>> 7031c8f7
 
     /**
      * Save displayMode to user prefs
      * @param prefName
      * @param value
-<<<<<<< HEAD
-=======
      * @return {string}
->>>>>>> 7031c8f7
      */
     setPrefValue(prefName, value){
         const {pydio} = this.props;
@@ -551,7 +524,6 @@
             }
             return i;
         });
-<<<<<<< HEAD
     };
 
     buildShowExtensionsItems = () =>{
@@ -567,23 +539,6 @@
     };
 
     getPydioActions = (keysOnly = false) => {
-=======
-    },
-
-    buildShowExtensionsItems(){
-        const {showExtensions} = this.state;
-        return [
-            {name:Pydio.getMessages()['ajax_gui.list.extensions.show'], icon_class:showExtensions?'mdi mdi-toggle-switch':'mdi mdi-toggle-switch-off', callback:()=>{
-                this.setState({showExtensions:!showExtensions}, () => {
-                    this.props.pydio.notify('actions_refreshed');
-                    this.setPrefValue('FilesListShowExtensions', !showExtensions);
-                });
-            }}
-        ]
-    },
-
-    getPydioActions: function(keysOnly = false){
->>>>>>> 7031c8f7
         if(keysOnly){
             return ['switch_display_mode', 'toggle_show_extensions'];
         }
