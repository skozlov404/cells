--- conflicted
+++ resolved
@@ -154,7 +154,6 @@
             }
         }
 
-<<<<<<< HEAD
         const paperStyle = {
             display: "flex",
             flexDirection: "column",
@@ -165,10 +164,6 @@
             ...style
         };
 
-        return (
-            <Paper zDepth={5} style={paperStyle} onClick={(e) => this.handleBlurOnSelection(e)}>
-                {!hideToolbar && <EditorToolbar style={{position: "absolute", top: 0, left: 0, right: 0, flexShrink: 0}} />}
-=======
         let toolbarStyle = styles.toolbar.default
         if (fixedToolbar) {
             toolbarStyle = {
@@ -188,7 +183,6 @@
                 {!hideToolbar && (
                     <EditorToolbar style={toolbarStyle} />
                 )}
->>>>>>> f74bc161
 
                 <div className="body" style={parentStyle} onClick={(e) => this.handleFocusOnSelection(e)}>
                     {this.props.transitionEnded && this.renderChild()}
